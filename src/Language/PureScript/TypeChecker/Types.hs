-----------------------------------------------------------------------------
--
-- Module      :  Language.PureScript.TypeChecker.Types
-- Copyright   :  (c) Phil Freeman 2013
-- License     :  MIT
--
-- Maintainer  :  Phil Freeman <paf31@cantab.net>
-- Stability   :  experimental
-- Portability :
--
-- |
-- This module implements the type checker
--
-----------------------------------------------------------------------------

{-# LANGUAGE FlexibleContexts, MultiParamTypeClasses, OverloadedStrings #-}

module Language.PureScript.TypeChecker.Types (
    typesOf
) where

{-
  The following functions represent the corresponding type checking judgements:

    infer
      Synthesize a type for a value

    check
      Check a value has a given type

    checkProperties
      Check an object with a given type contains specified properties

    checkFunctionApplication
      Check a function of a given type returns a value of another type when applied to its arguments
-}

import Data.Either (lefts, rights)
import Data.List
import Data.Maybe (fromMaybe)
import qualified Data.Map as M

import Control.Applicative
import Control.Monad.Except
import Control.Monad.State
import Control.Monad.Unify

import Language.PureScript.AST
import Language.PureScript.Environment
import Language.PureScript.Errors
import Language.PureScript.Kinds
import Language.PureScript.Names
import Language.PureScript.Traversals
import Language.PureScript.TypeChecker.Entailment
import Language.PureScript.TypeChecker.Kinds
import Language.PureScript.TypeChecker.Monad
import Language.PureScript.TypeChecker.Rows
import Language.PureScript.TypeChecker.Skolems
import Language.PureScript.TypeChecker.Subsumption
import Language.PureScript.TypeChecker.Synonyms
import Language.PureScript.TypeChecker.Unify
import Language.PureScript.TypeClassDictionaries
import Language.PureScript.Types
import Language.PureScript.Pretty
import qualified Language.PureScript.Constants as C

-- |
-- Infer the types of multiple mutually-recursive values, and return elaborated values including
-- type class dictionaries and type annotations.
--
typesOf :: Maybe ModuleName -> ModuleName -> [(Ident, Expr)] -> Check [(Ident, (Expr, Type))]
typesOf mainModuleName moduleName vals = do
  tys <- fmap tidyUp . liftUnify $ do
    (untyped, typed, dict, untypedDict) <- typeDictionaryForBindingGroup moduleName vals
    ds1 <- parU typed $ \e -> do
      triple@(_, (_, ty)) <- checkTypedBindingGroupElement moduleName e dict
      checkMain (fst e) ty
      return triple
    ds2 <- forM untyped $ \e -> do
      triple@(_, (_, ty)) <- typeForBindingGroupElement e dict untypedDict
      checkMain (fst e) ty
      return triple
    return $ ds1 ++ ds2

  forM tys $ \(ident, (val, ty)) -> do
    -- Replace type class dictionary placeholders with actual dictionaries
    val' <- replaceTypeClassDictionaries moduleName val
    -- Check skolem variables did not escape their scope
    skolemEscapeCheck val'
    -- Check rows do not contain duplicate labels
    checkDuplicateLabels val'
    -- Remove type synonyms placeholders, and replace
    -- top-level unification variables with named type variables.
    let val'' = overTypes desaturateAllTypeSynonyms val'
        ty' = varIfUnknown . desaturateAllTypeSynonyms $ ty
    return (ident, (val'', ty'))
  where
  -- Apply the substitution that was returned from runUnify to both types and (type-annotated) values
  tidyUp (ts, sub) = map (\(i, (val, ty)) -> (i, (overTypes (sub $?) val, sub $? ty))) ts
  -- If --main is enabled, need to check that `main` has type Eff eff a for some eff, a
  checkMain nm ty = when (Just moduleName == mainModuleName && nm == Ident C.main) $ do
    [eff, a] <- replicateM 2 fresh
    ty =?= TypeApp (TypeApp (TypeConstructor (Qualified (Just (ModuleName [ProperName "Control", ProperName "Monad", ProperName "Eff"])) (ProperName "Eff"))) eff) a

type TypeData = M.Map (ModuleName, Ident) (Type, NameKind, NameVisibility)

type UntypedData = [(Ident, Type)]

typeDictionaryForBindingGroup :: ModuleName -> [(Ident, Expr)] -> UnifyT Type Check ([(Ident, Expr)], [(Ident, (Expr, Type, Bool))], TypeData, UntypedData)
typeDictionaryForBindingGroup moduleName vals = do
  let
    -- Map each declaration to a name/value pair, with an optional type, if the declaration is typed
    es = map isTyped vals
    -- Filter the typed and untyped declarations
    untyped = lefts es
    typed = rights es
    -- Make a map of names to typed declarations
    typedDict = map (\(ident, (_, ty, _)) -> (ident, ty)) typed

  -- Create fresh unification variables for the types of untyped declarations
  untypedNames <- replicateM (length untyped) fresh

  let
    -- Make a map of names to the unification variables of untyped declarations
    untypedDict = zip (map fst untyped) untypedNames
    -- Create the dictionary of all name/type pairs, which will be added to the environment during type checking
    dict = M.fromList (map (\(ident, ty) -> ((moduleName, ident), (ty, LocalVariable, Undefined))) $ typedDict ++ untypedDict)
  return (untyped, typed, dict, untypedDict)

checkTypedBindingGroupElement :: ModuleName -> (Ident, (Expr, Type, Bool)) -> TypeData ->  UnifyT Type Check (Ident, (Expr, Type))
checkTypedBindingGroupElement mn (ident, (val', ty, checkType)) dict = do
  -- Replace type wildcards
  ty' <- replaceTypeWildcards ty
  -- Kind check
  (kind, args) <- liftCheck $ kindOfWithScopedVars ty
  checkTypeKind kind
  -- Check the type with the new names in scope
  ty'' <- introduceSkolemScope <=< replaceAllTypeSynonyms <=< replaceTypeWildcards $ ty'
  val'' <- if checkType
           then withScopedTypeVars mn args $ bindNames dict $ TypedValue True <$> check val' ty'' <*> pure ty''
           else return (TypedValue False val' ty'')
  return (ident, (val'', ty''))

typeForBindingGroupElement :: (Ident, Expr) -> TypeData -> UntypedData -> UnifyT Type Check (Ident, (Expr, Type))
typeForBindingGroupElement (ident, val) dict untypedDict = do
  -- Infer the type with the new names in scope
  TypedValue _ val' ty <- bindNames dict $ infer val
  ty =?= fromMaybe (error "name not found in dictionary") (lookup ident untypedDict)
  return (ident, (TypedValue True val' ty, ty))

-- |
-- Check if a value contains a type annotation
--
isTyped :: (Ident, Expr) -> Either (Ident, Expr) (Ident, (Expr, Type, Bool))
isTyped (name, TypedValue checkType value ty) = Right (name, (value, ty, checkType))
isTyped (name, value) = Left (name, value)

-- |
-- Map a function over type annotations appearing inside a value
--
overTypes :: (Type -> Type) -> Expr -> Expr
overTypes f = let (_, f', _) = everywhereOnValues id g id in f'
  where
  g :: Expr -> Expr
  g (TypedValue checkTy val t) = TypedValue checkTy val (f t)
  g (TypeClassDictionary b (nm, tys) sco) = TypeClassDictionary b (nm, map f tys) sco
  g other = other

-- |
-- Replace type class dictionary placeholders with inferred type class dictionaries
--
replaceTypeClassDictionaries :: ModuleName -> Expr -> Check Expr
replaceTypeClassDictionaries mn =
  let (_, f, _) = everywhereOnValuesTopDownM return go return
  in f
  where
  go (TypeClassDictionary trySuperclasses constraint dicts) = do
    env <- getEnv
    entails env mn dicts constraint trySuperclasses
  go other = return other

-- |
-- Check the kind of a type, failing if it is not of kind *.
--
checkTypeKind :: Kind -> UnifyT t Check ()
checkTypeKind kind = guardWith (errorMessage (ExpectedType kind)) $ kind == Star

-- |
-- Remove any ForAlls and ConstrainedType constructors in a type by introducing new unknowns
-- or TypeClassDictionary values.
--
-- This is necessary during type checking to avoid unifying a polymorphic type with a
-- unification variable.
--
instantiatePolyTypeWithUnknowns :: Expr -> Type -> UnifyT Type Check (Expr, Type)
instantiatePolyTypeWithUnknowns val (ForAll ident ty _) = do
  ty' <- replaceVarWithUnknown ident ty
  instantiatePolyTypeWithUnknowns val ty'
instantiatePolyTypeWithUnknowns val (ConstrainedType constraints ty) = do
   dicts <- getTypeClassDictionaries
   (_, ty') <- instantiatePolyTypeWithUnknowns (error "Types under a constraint cannot themselves be constrained") ty
   return (foldl App val (map (flip (TypeClassDictionary True) dicts) constraints), ty')
instantiatePolyTypeWithUnknowns val ty = return (val, ty)

-- |
-- Infer a type for a value, rethrowing any error to provide a more useful error message
--
infer :: Expr -> UnifyT Type Check Expr
infer val = rethrow (onErrorMessages (ErrorInferringType val)) $ infer' val

-- |
-- Infer a type for a value
--
infer' :: Expr -> UnifyT Type Check Expr
infer' v@(NumericLiteral _) = return $ TypedValue True v tyNumber
infer' v@(StringLiteral _) = return $ TypedValue True v tyString
infer' v@(BooleanLiteral _) = return $ TypedValue True v tyBoolean
infer' (ArrayLiteral vals) = do
  ts <- mapM infer vals
  els <- fresh
  forM_ ts $ \(TypedValue _ _ t) -> els =?= t
  return $ TypedValue True (ArrayLiteral ts) (TypeApp tyArray els)
infer' (ObjectLiteral ps) = do
  ensureNoDuplicateProperties ps
  ts <- mapM (infer . snd) ps
  let fields = zipWith (\name (TypedValue _ _ t) -> (name, t)) (map fst ps) ts
      ty = TypeApp tyObject $ rowFromList (fields, REmpty)
  return $ TypedValue True (ObjectLiteral (zip (map fst ps) ts)) ty
infer' (ObjectUpdate o ps) = do
  ensureNoDuplicateProperties ps
  row <- fresh
  newVals <- zipWith (\(name, _) t -> (name, t)) ps <$> mapM (infer . snd) ps
  let newTys = map (\(name, TypedValue _ _ ty) -> (name, ty)) newVals
  oldTys <- zip (map fst ps) <$> replicateM (length ps) fresh
  let oldTy = TypeApp tyObject $ rowFromList (oldTys, row)
  o' <- TypedValue True <$> check o oldTy <*> pure oldTy
  return $ TypedValue True (ObjectUpdate o' newVals) $ TypeApp tyObject $ rowFromList (newTys, row)
infer' (Accessor prop val) = do
  typed@(TypedValue _ _ objTy) <- infer val
  propTy <- inferProperty objTy prop
  case propTy of
    Nothing -> do
      field <- fresh
      rest <- fresh
      _ <- subsumes Nothing objTy (TypeApp tyObject (RCons prop field rest))
      return $ TypedValue True (Accessor prop typed) field
    Just ty -> return $ TypedValue True (Accessor prop typed) ty
infer' (Abs (Left arg) ret) = do
  ty <- fresh
  Just moduleName <- checkCurrentModule <$> get
  makeBindingGroupVisible $ bindLocalVariables moduleName [(arg, ty, Defined)] $ do
    body@(TypedValue _ _ bodyTy) <- infer' ret
    return $ TypedValue True (Abs (Left arg) body) $ function ty bodyTy
infer' (Abs (Right _) _) = error "Binder was not desugared"
infer' (App f arg) = do
  f'@(TypedValue _ _ ft) <- infer f
  (ret, app) <- checkFunctionApplication f' ft arg Nothing
  return $ TypedValue True app ret
infer' (Var var) = do
  Just moduleName <- checkCurrentModule <$> get
  checkVisibility moduleName var
  ty <- introduceSkolemScope <=< replaceAllTypeSynonyms <=< replaceTypeWildcards <=< lookupVariable moduleName $ var
  case ty of
    ConstrainedType constraints ty' -> do
      dicts <- getTypeClassDictionaries
      return $ TypedValue True (foldl App (Var var) (map (flip (TypeClassDictionary True) dicts) constraints)) ty'
    _ -> return $ TypedValue True (Var var) ty
infer' v@(Constructor c) = do
  env <- getEnv
  case M.lookup c (dataConstructors env) of
    Nothing -> throwError . errorMessage $ UnknownDataConstructor c Nothing
    Just (_, _, ty, _) -> do (v', ty') <- sndM (introduceSkolemScope <=< replaceAllTypeSynonyms) <=< instantiatePolyTypeWithUnknowns v $ ty
                             return $ TypedValue True v' ty'
infer' (Case vals binders) = do
  ts <- mapM infer vals
  ret <- fresh
  binders' <- checkBinders (map (\(TypedValue _ _ t) -> t) ts) ret binders
  return $ TypedValue True (Case ts binders') ret
infer' (IfThenElse cond th el) = do
  cond' <- check cond tyBoolean
  v2@(TypedValue _ _ t2) <- infer th
  v3@(TypedValue _ _ t3) <- infer el
  (v2', v3', t) <- meet v2 v3 t2 t3
  return $ TypedValue True (IfThenElse cond' v2' v3') t
infer' (Let ds val) = do
  (ds', val'@(TypedValue _ _ valTy)) <- inferLetBinding [] ds val infer
  return $ TypedValue True (Let ds' val') valTy
infer' (SuperClassDictionary className tys) = do
  dicts <- getTypeClassDictionaries
  return $ TypeClassDictionary False (className, tys) dicts
infer' (TypedValue checkType val ty) = do
  Just moduleName <- checkCurrentModule <$> get
  (kind, args) <- liftCheck $ kindOfWithScopedVars ty
  checkTypeKind kind
  ty' <- introduceSkolemScope <=< replaceAllTypeSynonyms <=< replaceTypeWildcards $ ty
  val' <- if checkType then withScopedTypeVars moduleName args (check val ty') else return val
  return $ TypedValue True val' ty'
infer' (PositionedValue pos _ val) = rethrowWithPosition pos $ infer' val
infer' v = error $ "Invalid argument to infer: " ++ prettyPrintValue v

inferLetBinding :: [Declaration] -> [Declaration] -> Expr -> (Expr -> UnifyT Type Check Expr) -> UnifyT Type Check ([Declaration], Expr)
inferLetBinding seen [] ret j = (,) seen <$> makeBindingGroupVisible (j ret)
inferLetBinding seen (ValueDeclaration ident nameKind [] (Right (tv@(TypedValue checkType val ty))) : rest) ret j = do
  Just moduleName <- checkCurrentModule <$> get
  (kind, args) <- liftCheck $ kindOfWithScopedVars ty
  checkTypeKind kind
  let dict = M.singleton (moduleName, ident) (ty, nameKind, Undefined)
  ty' <- introduceSkolemScope <=< replaceAllTypeSynonyms <=< replaceTypeWildcards $ ty
  TypedValue _ val' ty'' <- if checkType then withScopedTypeVars moduleName args (bindNames dict (check val ty')) else return tv
  bindNames (M.singleton (moduleName, ident) (ty'', nameKind, Defined)) $ inferLetBinding (seen ++ [ValueDeclaration ident nameKind [] (Right (TypedValue checkType val' ty''))]) rest ret j
inferLetBinding seen (ValueDeclaration ident nameKind [] (Right val) : rest) ret j = do
  valTy <- fresh
  Just moduleName <- checkCurrentModule <$> get
  let dict = M.singleton (moduleName, ident) (valTy, nameKind, Undefined)
  TypedValue _ val' valTy' <- bindNames dict $ infer val
  valTy =?= valTy'
  bindNames (M.singleton (moduleName, ident) (valTy', nameKind, Defined)) $ inferLetBinding (seen ++ [ValueDeclaration ident nameKind [] (Right val')]) rest ret j
inferLetBinding seen (BindingGroupDeclaration ds : rest) ret j = do
  Just moduleName <- checkCurrentModule <$> get
  (untyped, typed, dict, untypedDict) <- typeDictionaryForBindingGroup moduleName (map (\(i, _, v) -> (i, v)) ds)
  ds1' <- parU typed $ \e -> checkTypedBindingGroupElement moduleName e dict
  ds2' <- forM untyped $ \e -> typeForBindingGroupElement e dict untypedDict
  let ds' = [(ident, LocalVariable, val') | (ident, (val', _)) <- ds1' ++ ds2']
  makeBindingGroupVisible $ bindNames dict $ inferLetBinding (seen ++ [BindingGroupDeclaration ds']) rest ret j
inferLetBinding seen (PositionedDeclaration pos com d : ds) ret j = rethrowWithPosition pos $ do
  (d' : ds', val') <- inferLetBinding seen (d : ds) ret j
  return (PositionedDeclaration pos com d' : ds', val')
inferLetBinding _ _ _ _ = error "Invalid argument to inferLetBinding"

-- |
-- Infer the type of a property inside a record with a given type
--
inferProperty :: Type -> String -> UnifyT Type Check (Maybe Type)
inferProperty (TypeApp obj row) prop | obj == tyObject = do
  let (props, _) = rowToList row
  return $ lookup prop props
inferProperty (SaturatedTypeSynonym name args) prop = do
  replaced <- introduceSkolemScope <=< expandTypeSynonym name $ args
  inferProperty replaced prop
inferProperty (ForAll ident ty _) prop = do
  replaced <- replaceVarWithUnknown ident ty
  inferProperty replaced prop
inferProperty _ _ = return Nothing

-- |
-- Infer the types of variables brought into scope by a binder
--
inferBinder :: Type -> Binder -> UnifyT Type Check (M.Map Ident Type)
inferBinder _ NullBinder = return M.empty
inferBinder val (StringBinder _) = val =?= tyString >> return M.empty
inferBinder val (NumberBinder _) = val =?= tyNumber >> return M.empty
inferBinder val (BooleanBinder _) = val =?= tyBoolean >> return M.empty
inferBinder val (VarBinder name) = return $ M.singleton name val
inferBinder val (ConstructorBinder ctor binders) = do
  env <- getEnv
  case M.lookup ctor (dataConstructors env) of
    Just (_, _, ty, _) -> do
      (_, fn) <- instantiatePolyTypeWithUnknowns (error "Data constructor types cannot contain constraints") ty
      fn' <- introduceSkolemScope <=< replaceAllTypeSynonyms $ fn
      go binders fn'
        where
        go [] ty' = do
          _ <- subsumes Nothing val ty'
          return M.empty
        go (binder : binders') (TypeApp (TypeApp t obj) ret) | t == tyFunction =
          M.union <$> inferBinder obj binder <*> go binders' ret
        go _ _ = throwError . errorMessage $ IncorrectConstructorArity ctor
    _ -> throwError . errorMessage $ UnknownDataConstructor ctor Nothing
inferBinder val (ObjectBinder props) = do
  row <- fresh
  rest <- fresh
  m1 <- inferRowProperties row rest props
  val =?= TypeApp tyObject row
  return m1
  where
  inferRowProperties :: Type -> Type -> [(String, Binder)] -> UnifyT Type Check (M.Map Ident Type)
  inferRowProperties nrow row [] = nrow =?= row >> return M.empty
  inferRowProperties nrow row ((name, binder):binders) = do
    propTy <- fresh
    m1 <- inferBinder propTy binder
    m2 <- inferRowProperties nrow (RCons name propTy row) binders
    return $ m1 `M.union` m2
inferBinder val (ArrayBinder binders) = do
  el <- fresh
  m1 <- M.unions <$> mapM (inferBinder el) binders
  val =?= TypeApp tyArray el
  return m1
inferBinder val (ConsBinder headBinder tailBinder) = do
  el <- fresh
  m1 <- inferBinder el headBinder
  m2 <- inferBinder val tailBinder
  val =?= TypeApp tyArray el
  return $ m1 `M.union` m2
inferBinder val (NamedBinder name binder) = do
  m <- inferBinder val binder
  return $ M.insert name val m
inferBinder val (PositionedBinder pos _ binder) =
  rethrowWithPosition pos $ inferBinder val binder

-- |
-- Check the types of the return values in a set of binders in a case statement
--
checkBinders :: [Type] -> Type -> [CaseAlternative] -> UnifyT Type Check [CaseAlternative]
checkBinders _ _ [] = return []
checkBinders nvals ret (CaseAlternative binders result : bs) = do
  guardWith (errorMessage $ OverlappingArgNames Nothing) $
    let ns = concatMap binderNames binders in length (nub ns) == length ns
  Just moduleName <- checkCurrentModule <$> get
  m1 <- M.unions <$> zipWithM inferBinder nvals binders
  r <- bindLocalVariables moduleName [ (name, ty, Defined) | (name, ty) <- M.toList m1 ] $
    CaseAlternative binders <$>
      case result of
        Left gs -> do
          gs' <- forM gs $ \(grd, val) -> do
            grd' <- check grd tyBoolean
            val' <- TypedValue True <$> check val ret <*> pure ret
            return (grd', val')
          return $ Left gs'
        Right val -> do
          val' <- TypedValue True <$> check val ret <*> pure ret
          return $ Right val'
  rs <- checkBinders nvals ret bs
  return $ r : rs

-- |
-- Check the type of a value, rethrowing errors to provide a better error message
--
check :: Expr -> Type -> UnifyT Type Check Expr
check val ty = rethrow (onErrorMessages (ErrorCheckingType val ty)) $ check' val ty

-- |
-- Check the type of a value
--
check' :: Expr -> Type -> UnifyT Type Check Expr
check' val (ForAll ident ty _) = do
  scope <- newSkolemScope
  sko <- newSkolemConstant
  let sk = skolemize ident sko scope ty
  let skVal = skolemizeTypesInValue ident sko scope val
  val' <- check skVal sk
  return $ TypedValue True val' (ForAll ident ty (Just scope))
check' val t@(ConstrainedType constraints ty) = do
  dictNames <- forM constraints $ \(Qualified _ (ProperName className), _) -> do
    n <- liftCheck freshDictionaryName
    return $ Ident $ "__dict_" ++ className ++ "_" ++ show n
  val' <- makeBindingGroupVisible $ withTypeClassDictionaries (zipWith (\name (className, instanceTy) ->
    TypeClassDictionaryInScope name className instanceTy Nothing TCDRegular False) (map (Qualified Nothing) dictNames)
      constraints) $ check val ty
  return $ TypedValue True (foldr (Abs . Left) val' dictNames) t
check' val (SaturatedTypeSynonym name args) = do
  ty <- introduceSkolemScope <=< expandTypeSynonym name $ args
  check val ty
check' val u@(TUnknown _) = do
  val'@(TypedValue _ _ ty) <- infer val
  -- Don't unify an unknown with an inferred polytype
  (val'', ty') <- instantiatePolyTypeWithUnknowns val' ty
  ty' =?= u
  return $ TypedValue True val'' ty'
check' v@(NumericLiteral _) t | t == tyNumber =
  return $ TypedValue True v t
check' v@(StringLiteral _) t | t == tyString =
  return $ TypedValue True v t
check' v@(BooleanLiteral _) t | t == tyBoolean =
  return $ TypedValue True v t
check' (ArrayLiteral vals) t@(TypeApp a ty) = do
  a =?= tyArray
  array <- ArrayLiteral <$> forM vals (`check` ty)
  return $ TypedValue True array t
check' (Abs (Left arg) ret) ty@(TypeApp (TypeApp t argTy) retTy) = do
  t =?= tyFunction
  Just moduleName <- checkCurrentModule <$> get
  ret' <- makeBindingGroupVisible $ bindLocalVariables moduleName [(arg, argTy, Defined)] $ check ret retTy
  return $ TypedValue True (Abs (Left arg) ret') ty
check' (Abs (Right _) _) _ = error "Binder was not desugared"
check' (App f arg) ret = do
  f'@(TypedValue _ _ ft) <- infer f
  (_, app) <- checkFunctionApplication f' ft arg (Just ret)
  return $ TypedValue True app ret
check' v@(Var var) ty = do
  Just moduleName <- checkCurrentModule <$> get
  checkVisibility moduleName var
  repl <- introduceSkolemScope <=< replaceAllTypeSynonyms <=< lookupVariable moduleName $ var
  ty' <- introduceSkolemScope <=< replaceAllTypeSynonyms <=< replaceTypeWildcards $ ty
  v' <- subsumes (Just v) repl ty'
  case v' of
    Nothing -> throwError . errorMessage $ SubsumptionCheckFailed
    Just v'' -> return $ TypedValue True v'' ty'
check' (SuperClassDictionary className tys) _ = do
  {-
  -- Here, we replace a placeholder for a superclass dictionary with a regular
  -- TypeClassDictionary placeholder. The reason we do this is that it is necessary to have the
  -- correct super instance dictionaries in scope, and these are not available when the type class
  -- declaration gets desugared.
  --
  -- Note also that the first argument to TypeClassDictionary is False, meaning we _do not_ want
  -- to consider superclass instances when searching for this dictionary - doing so might lead
  -- to traversing a cycle in the instance graph.
  -}
  dicts <- getTypeClassDictionaries
  return $ TypeClassDictionary False (className, tys) dicts
check' (TypedValue checkType val ty1) ty2 = do
  Just moduleName <- checkCurrentModule <$> get
  (kind, args) <- liftCheck $ kindOfWithScopedVars ty1
  checkTypeKind kind
  ty1' <- introduceSkolemScope <=< replaceAllTypeSynonyms <=< replaceTypeWildcards $ ty1
  ty2' <- introduceSkolemScope <=< replaceAllTypeSynonyms <=< replaceTypeWildcards $ ty2
  val' <- subsumes (Just val) ty1' ty2'
  case val' of
    Nothing -> throwError . errorMessage $ SubsumptionCheckFailed
<<<<<<< HEAD
    Just val'' -> do
      val''' <- if checkType then withScopedTypeVars moduleName args (check val'' ty1') else return val''
      return $ TypedValue checkType (TypedValue True val''' ty1') ty2'
=======
    Just _ -> do
      val''' <- if checkType then withScopedTypeVars moduleName args (check val ty2') else return val
      return $ TypedValue checkType val''' ty2'
>>>>>>> 3acb2f55
check' (Case vals binders) ret = do
  vals' <- mapM infer vals
  let ts = map (\(TypedValue _ _ t) -> t) vals'
  binders' <- checkBinders ts ret binders
  return $ TypedValue True (Case vals' binders') ret
check' (IfThenElse cond th el) ty = do
  cond' <- check cond tyBoolean
  th' <- check th ty
  el' <- check el ty
  return $ TypedValue True (IfThenElse cond' th' el') ty
check' (ObjectLiteral ps) t@(TypeApp obj row) | obj == tyObject = do
  ensureNoDuplicateProperties ps
  ps' <- checkProperties ps row False
  return $ TypedValue True (ObjectLiteral ps') t
check' (ObjectUpdate obj ps) t@(TypeApp o row) | o == tyObject = do
  ensureNoDuplicateProperties ps
  -- We need to be careful to avoid duplicate labels here.
  -- We check _obj_ agaist the type _t_ with the types in _ps_ replaced with unknowns.
  let (propsToCheck, rest) = rowToList row
      (removedProps, remainingProps) = partition (\(p, _) -> p `elem` map fst ps) propsToCheck
  us <- zip (map fst removedProps) <$> replicateM (length ps) fresh
  obj' <- check obj (TypeApp tyObject (rowFromList (us ++ remainingProps, rest)))
  ps' <- checkProperties ps row True
  return $ TypedValue True (ObjectUpdate obj' ps') t
check' (Accessor prop val) ty = do
  rest <- fresh
  val' <- check val (TypeApp tyObject (RCons prop ty rest))
  return $ TypedValue True (Accessor prop val') ty
check' (Constructor c) ty = do
  env <- getEnv
  case M.lookup c (dataConstructors env) of
    Nothing -> throwError . errorMessage $ UnknownDataConstructor c Nothing
    Just (_, _, ty1, _) -> do
      repl <- introduceSkolemScope <=< replaceAllTypeSynonyms $ ty1
      _ <- subsumes Nothing repl ty
      return $ TypedValue True (Constructor c) ty
check' (Let ds val) ty = do
  (ds', val') <- inferLetBinding [] ds val (`check` ty)
  return $ TypedValue True (Let ds' val') ty
check' val ty | containsTypeSynonyms ty = do
  ty' <- introduceSkolemScope <=< expandAllTypeSynonyms <=< replaceTypeWildcards $ ty
  check val ty'
check' val kt@(KindedType ty kind) = do
  checkTypeKind kind
  val' <- check' val ty
  return $ TypedValue True val' kt
check' (PositionedValue pos _ val) ty =
  rethrowWithPosition pos $ check' val ty
check' val ty = throwError . errorMessage $ ExprDoesNotHaveType val ty

containsTypeSynonyms :: Type -> Bool
containsTypeSynonyms = everythingOnTypes (||) go where
  go (SaturatedTypeSynonym _ _) = True
  go _ = False

-- |
-- Check the type of a collection of named record fields
--
-- The @lax@ parameter controls whether or not every record member has to be provided. For object updates, this is not the case.
--
checkProperties :: [(String, Expr)] -> Type -> Bool -> UnifyT Type Check [(String, Expr)]
checkProperties ps row lax = let (ts, r') = rowToList row in go ps ts r' where
  go [] [] REmpty = return []
  go [] [] u@(TUnknown _)
    | lax = return []
    | otherwise = do u =?= REmpty
                     return []
  go [] [] Skolem{} | lax = return []
  go [] ((p, _): _) _ | lax = return []
                      | otherwise = throwError . errorMessage $ PropertyIsMissing p row
  go ((p,_):_) [] REmpty = throwError . errorMessage $ PropertyIsMissing p row
  go ((p,v):ps') ts r =
    case lookup p ts of
      Nothing -> do
        v'@(TypedValue _ _ ty) <- infer v
        rest <- fresh
        r =?= RCons p ty rest
        ps'' <- go ps' ts rest
        return $ (p, v') : ps''
      Just ty -> do
        v' <- check v ty
        ps'' <- go ps' (delete (p, ty) ts) r
        return $ (p, v') : ps''
  go _ _ _ = throwError . errorMessage $ ExprDoesNotHaveType (ObjectLiteral ps) (TypeApp tyObject row)

-- |
-- Check the type of a function application, rethrowing errors to provide a better error message
--
checkFunctionApplication :: Expr -> Type -> Expr -> Maybe Type -> UnifyT Type Check (Type, Expr)
checkFunctionApplication fn fnTy arg ret = rethrow (onErrorMessages (ErrorInApplication fn fnTy arg)) $ do
  subst <- unifyCurrentSubstitution <$> UnifyT get
  checkFunctionApplication' fn (subst $? fnTy) arg (($?) subst <$> ret)

-- |
-- Check the type of a function application
--
checkFunctionApplication' :: Expr -> Type -> Expr -> Maybe Type -> UnifyT Type Check (Type, Expr)
checkFunctionApplication' fn (TypeApp (TypeApp tyFunction' argTy) retTy) arg ret = do
  tyFunction' =?= tyFunction
  arg' <- check arg argTy
  case ret of
    Nothing -> return (retTy, App fn arg')
    Just ret' -> do
      Just app' <- subsumes (Just (App fn arg')) retTy ret'
      return (retTy, app')
checkFunctionApplication' fn (ForAll ident ty _) arg ret = do
  replaced <- replaceVarWithUnknown ident ty
  checkFunctionApplication fn replaced arg ret
checkFunctionApplication' fn u@(TUnknown _) arg ret = do
  arg' <- do
    TypedValue _ arg' t <- infer arg
    (arg'', t') <- instantiatePolyTypeWithUnknowns arg' t
    return $ TypedValue True arg'' t'
  let ty = (\(TypedValue _ _ t) -> t) arg'
  ret' <- maybe fresh return ret
  u =?= function ty ret'
  return (ret', App fn arg')
checkFunctionApplication' fn (SaturatedTypeSynonym name tyArgs) arg ret = do
  ty <- introduceSkolemScope <=< expandTypeSynonym name $ tyArgs
  checkFunctionApplication fn ty arg ret
checkFunctionApplication' fn (KindedType ty _) arg ret =
  checkFunctionApplication fn ty arg ret
checkFunctionApplication' fn (ConstrainedType constraints fnTy) arg ret = do
  dicts <- getTypeClassDictionaries
  checkFunctionApplication' (foldl App fn (map (flip (TypeClassDictionary True) dicts) constraints)) fnTy arg ret
checkFunctionApplication' fn fnTy dict@TypeClassDictionary{} _ =
  return (fnTy, App fn dict)
checkFunctionApplication' _ fnTy arg _ = throwError . errorMessage $ CannotApplyFunction fnTy arg

-- |
-- Compute the meet of two types, i.e. the most general type which both types subsume.
-- TODO: handle constrained types
--
meet :: Expr -> Expr -> Type -> Type -> UnifyT Type Check (Expr, Expr, Type)
meet e1 e2 (ForAll ident t1 _) t2 = do
  t1' <- replaceVarWithUnknown ident t1
  meet e1 e2 t1' t2
meet e1 e2 t1 (ForAll ident t2 _) = do
  t2' <- replaceVarWithUnknown ident t2
  meet e1 e2 t1 t2'
meet e1 e2 t1 t2 = do
  t1 =?= t2
  return (e1, e2, t1)

-- |
-- Ensure a set of property names and value does not contain duplicate labels
--
ensureNoDuplicateProperties :: (MonadError MultipleErrors m) => [(String, Expr)] -> m ()
ensureNoDuplicateProperties ps =
  let ls = map fst ps in
  case ls \\ nub ls of
    l : _ -> throwError . errorMessage $ DuplicateLabel l Nothing
    _ -> return ()<|MERGE_RESOLUTION|>--- conflicted
+++ resolved
@@ -507,15 +507,9 @@
   val' <- subsumes (Just val) ty1' ty2'
   case val' of
     Nothing -> throwError . errorMessage $ SubsumptionCheckFailed
-<<<<<<< HEAD
-    Just val'' -> do
-      val''' <- if checkType then withScopedTypeVars moduleName args (check val'' ty1') else return val''
-      return $ TypedValue checkType (TypedValue True val''' ty1') ty2'
-=======
     Just _ -> do
-      val''' <- if checkType then withScopedTypeVars moduleName args (check val ty2') else return val
+      val''' <- if checkType then withScopedTypeVars moduleName args (check val ty1') else return val
       return $ TypedValue checkType val''' ty2'
->>>>>>> 3acb2f55
 check' (Case vals binders) ret = do
   vals' <- mapM infer vals
   let ts = map (\(TypedValue _ _ t) -> t) vals'
