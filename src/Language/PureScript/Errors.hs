module Language.PureScript.Errors
  ( module Language.PureScript.AST
  , module Language.PureScript.Errors
  ) where

import           Prelude.Compat
import           Protolude (ordNub)

import           Control.Arrow ((&&&))
import           Control.Exception (displayException)
import           Control.Monad
import           Control.Monad.Error.Class (MonadError(..))
import           Control.Monad.Trans.State.Lazy
import           Control.Monad.Writer
import           Data.Bitraversable (bitraverse)
import           Data.Char (isSpace)
import           Data.Either (partitionEithers)
import           Data.Foldable (fold)
import           Data.Functor.Identity (Identity(..))
import           Data.List (transpose, nubBy, partition, dropWhileEnd, sortOn)
import qualified Data.List.NonEmpty as NEL
import           Data.Maybe (maybeToList, fromMaybe, mapMaybe)
import qualified Data.Map as M
import           Data.Ord (Down(..))
import qualified Data.Set as S
import qualified Data.Text as T
import           Data.Text (Text)
import qualified GHC.Stack
import           Language.PureScript.AST
import qualified Language.PureScript.Bundle as Bundle
import qualified Language.PureScript.Constants.Prelude as C
import qualified Language.PureScript.Constants.Prim as C
import           Language.PureScript.Crash
import qualified Language.PureScript.CST.Errors as CST
import qualified Language.PureScript.CST.Print as CST
import           Language.PureScript.Environment
import           Language.PureScript.Label (Label(..))
import           Language.PureScript.Names
import           Language.PureScript.Pretty
import           Language.PureScript.Pretty.Common (endWith)
import           Language.PureScript.PSString (decodeStringWithReplacement)
import           Language.PureScript.Roles
import           Language.PureScript.Traversals
import           Language.PureScript.Types
import qualified Language.PureScript.Publish.BoxesHelpers as BoxHelpers
import qualified System.Console.ANSI as ANSI
import qualified Text.Parsec as P
import qualified Text.Parsec.Error as PE
import           Text.Parsec.Error (Message(..))
import qualified Text.PrettyPrint.Boxes as Box

-- | A type of error messages
data SimpleErrorMessage
  = InternalCompilerError Text Text
  | ModuleNotFound ModuleName
  | ErrorParsingFFIModule FilePath (Maybe Bundle.ErrorMessage)
  | ErrorParsingModule P.ParseError
  | ErrorParsingCSTModule CST.ParserError
  | WarningParsingCSTModule CST.ParserWarning
  | MissingFFIModule ModuleName
  | UnnecessaryFFIModule ModuleName FilePath
  | MissingFFIImplementations ModuleName [Ident]
  | UnusedFFIImplementations ModuleName [Ident]
  | InvalidFFIIdentifier ModuleName Text
  | DeprecatedFFIPrime ModuleName Text
  | DeprecatedFFICommonJSModule ModuleName FilePath
  | UnsupportedFFICommonJSExports ModuleName [Text]
  | UnsupportedFFICommonJSImports ModuleName [Text]
  | FileIOError Text IOError -- ^ A description of what we were trying to do, and the error which occurred
  | InfiniteType SourceType
  | InfiniteKind SourceType
  | MultipleValueOpFixities (OpName 'ValueOpName)
  | MultipleTypeOpFixities (OpName 'TypeOpName)
  | OrphanTypeDeclaration Ident
  | OrphanKindDeclaration (ProperName 'TypeName)
  | OrphanRoleDeclaration (ProperName 'TypeName)
  | RedefinedIdent Ident
  | OverlappingNamesInLet
  | UnknownName (Qualified Name)
  | UnknownImport ModuleName Name
  | UnknownImportDataConstructor ModuleName (ProperName 'TypeName) (ProperName 'ConstructorName)
  | UnknownExport Name
  | UnknownExportDataConstructor (ProperName 'TypeName) (ProperName 'ConstructorName)
  | ScopeConflict Name [ModuleName]
  | ScopeShadowing Name (Maybe ModuleName) [ModuleName]
  | DeclConflict Name Name
  | ExportConflict (Qualified Name) (Qualified Name)
  | DuplicateModule ModuleName
  | DuplicateTypeClass (ProperName 'ClassName) SourceSpan
  | DuplicateInstance Ident SourceSpan
  | DuplicateTypeArgument Text
  | InvalidDoBind
  | InvalidDoLet
  | CycleInDeclaration Ident
  | CycleInTypeSynonym [ProperName 'TypeName]
  | CycleInTypeClassDeclaration [Qualified (ProperName 'ClassName)]
  | CycleInKindDeclaration [Qualified (ProperName 'TypeName)]
  | CycleInModules [ModuleName]
  | NameIsUndefined Ident
  | UndefinedTypeVariable (ProperName 'TypeName)
  | PartiallyAppliedSynonym (Qualified (ProperName 'TypeName))
  | EscapedSkolem Text (Maybe SourceSpan) SourceType
  | TypesDoNotUnify SourceType SourceType
  | KindsDoNotUnify SourceType SourceType
  | ConstrainedTypeUnified SourceType SourceType
  | OverlappingInstances (Qualified (ProperName 'ClassName)) [SourceType] [Qualified (Either SourceType Ident)]
  | NoInstanceFound
      SourceConstraint -- ^ constraint that could not be solved
      Bool -- ^ whether eliminating unknowns with annotations might help
  | AmbiguousTypeVariables SourceType [Int]
  | UnknownClass (Qualified (ProperName 'ClassName))
  | PossiblyInfiniteInstance (Qualified (ProperName 'ClassName)) [SourceType]
  | PossiblyInfiniteCoercibleInstance
  | CannotDerive (Qualified (ProperName 'ClassName)) [SourceType]
  | InvalidDerivedInstance (Qualified (ProperName 'ClassName)) [SourceType] Int
  | ExpectedTypeConstructor (Qualified (ProperName 'ClassName)) [SourceType] SourceType
  | InvalidNewtypeInstance (Qualified (ProperName 'ClassName)) [SourceType]
  | MissingNewtypeSuperclassInstance (Qualified (ProperName 'ClassName)) (Qualified (ProperName 'ClassName)) [SourceType]
  | UnverifiableSuperclassInstance (Qualified (ProperName 'ClassName)) (Qualified (ProperName 'ClassName)) [SourceType]
  | CannotFindDerivingType (ProperName 'TypeName)
  | DuplicateLabel Label (Maybe Expr)
  | DuplicateValueDeclaration Ident
  | ArgListLengthsDiffer Ident
  | OverlappingArgNames (Maybe Ident)
  | MissingClassMember (NEL.NonEmpty (Ident, SourceType))
  | ExtraneousClassMember Ident (Qualified (ProperName 'ClassName))
  | ExpectedType SourceType SourceType
  -- | constructor name, expected argument count, actual argument count
  | IncorrectConstructorArity (Qualified (ProperName 'ConstructorName)) Int Int
  | ExprDoesNotHaveType Expr SourceType
  | PropertyIsMissing Label
  | AdditionalProperty Label
  | OrphanInstance Ident (Qualified (ProperName 'ClassName)) (S.Set ModuleName) [SourceType]
  | InvalidNewtype (ProperName 'TypeName)
  | InvalidInstanceHead SourceType
  | TransitiveExportError DeclarationRef [DeclarationRef]
  | TransitiveDctorExportError DeclarationRef [ProperName 'ConstructorName]
  | HiddenConstructors DeclarationRef (Qualified (ProperName 'ClassName))
  | ShadowedName Ident
  | ShadowedTypeVar Text
  | UnusedTypeVar Text
  | UnusedName Ident
  | UnusedDeclaration Ident
  | WildcardInferredType SourceType Context
  | HoleInferredType Text SourceType Context (Maybe TypeSearch)
  | MissingTypeDeclaration Ident SourceType
  | MissingKindDeclaration KindSignatureFor (ProperName 'TypeName) SourceType
  | OverlappingPattern [[Binder]] Bool
  | IncompleteExhaustivityCheck
  | MisleadingEmptyTypeImport ModuleName (ProperName 'TypeName)
  | ImportHidingModule ModuleName
  | UnusedImport ModuleName (Maybe ModuleName)
  | UnusedExplicitImport ModuleName [Name] (Maybe ModuleName) [DeclarationRef]
  | UnusedDctorImport ModuleName (ProperName 'TypeName) (Maybe ModuleName) [DeclarationRef]
  | UnusedDctorExplicitImport ModuleName (ProperName 'TypeName) [ProperName 'ConstructorName] (Maybe ModuleName) [DeclarationRef]
  | DuplicateSelectiveImport ModuleName
  | DuplicateImport ModuleName ImportDeclarationType (Maybe ModuleName)
  | DuplicateImportRef Name
  | DuplicateExportRef Name
  | IntOutOfRange Integer Text Integer Integer
  | ImplicitQualifiedImport ModuleName ModuleName [DeclarationRef]
  | ImplicitQualifiedImportReExport ModuleName ModuleName [DeclarationRef]
  | ImplicitImport ModuleName [DeclarationRef]
  | HidingImport ModuleName [DeclarationRef]
  | CaseBinderLengthDiffers Int [Binder]
  | IncorrectAnonymousArgument
  | InvalidOperatorInBinder (Qualified (OpName 'ValueOpName)) (Qualified Ident)
  | CannotGeneralizeRecursiveFunction Ident SourceType
  | CannotDeriveNewtypeForData (ProperName 'TypeName)
  | ExpectedWildcard (ProperName 'TypeName)
  | CannotUseBindWithDo Ident
  -- | instance name, type class, expected argument count, actual argument count
  | ClassInstanceArityMismatch Ident (Qualified (ProperName 'ClassName)) Int Int
  -- | a user-defined warning raised by using the Warn type class
  | UserDefinedWarning SourceType
  -- | a declaration couldn't be used because it contained free variables
  | UnusableDeclaration Ident [[Text]]
  | CannotDefinePrimModules ModuleName
  | MixedAssociativityError (NEL.NonEmpty (Qualified (OpName 'AnyOpName), Associativity))
  | NonAssociativeError (NEL.NonEmpty (Qualified (OpName 'AnyOpName)))
  | QuantificationCheckFailureInKind Text
  | QuantificationCheckFailureInType [Int] SourceType
  | VisibleQuantificationCheckFailureInType Text
  | UnsupportedTypeInKind SourceType
  -- | Declared role was more permissive than inferred.
  | RoleMismatch
      Text -- ^ Type variable in question
      Role -- ^ inferred role
      Role -- ^ declared role
  | InvalidCoercibleInstanceDeclaration [SourceType]
  | UnsupportedRoleDeclaration
  | RoleDeclarationArityMismatch (ProperName 'TypeName) Int Int
  | DuplicateRoleDeclaration (ProperName 'TypeName)
  deriving (Show)

data ErrorMessage = ErrorMessage
  [ErrorMessageHint]
  SimpleErrorMessage
  deriving (Show)

newtype ErrorSuggestion = ErrorSuggestion Text

-- | Get the source span for an error
errorSpan :: ErrorMessage -> Maybe (NEL.NonEmpty SourceSpan)
errorSpan = findHint matchSpan
  where
  matchSpan (PositionedError ss) = Just ss
  matchSpan _ = Nothing

-- | Get the module name for an error
errorModule :: ErrorMessage -> Maybe ModuleName
errorModule = findHint matchModule
  where
  matchModule (ErrorInModule mn) = Just mn
  matchModule _ = Nothing

findHint :: (ErrorMessageHint -> Maybe a) -> ErrorMessage -> Maybe a
findHint f (ErrorMessage hints _) = getLast . foldMap (Last . f) $ hints

-- | Remove the module name and span hints from an error
stripModuleAndSpan :: ErrorMessage -> ErrorMessage
stripModuleAndSpan (ErrorMessage hints e) = ErrorMessage (filter (not . shouldStrip) hints) e
  where
  shouldStrip (ErrorInModule _) = True
  shouldStrip (PositionedError _) = True
  shouldStrip _ = False

-- | Get the error code for a particular error type
errorCode :: ErrorMessage -> Text
errorCode em = case unwrapErrorMessage em of
  InternalCompilerError{} -> "InternalCompilerError"
  ModuleNotFound{} -> "ModuleNotFound"
  ErrorParsingFFIModule{} -> "ErrorParsingFFIModule"
  ErrorParsingModule{} -> "ErrorParsingModule"
  ErrorParsingCSTModule{} -> "ErrorParsingModule"
  WarningParsingCSTModule{} -> "WarningParsingModule"
  MissingFFIModule{} -> "MissingFFIModule"
  UnnecessaryFFIModule{} -> "UnnecessaryFFIModule"
  MissingFFIImplementations{} -> "MissingFFIImplementations"
  UnusedFFIImplementations{} -> "UnusedFFIImplementations"
  InvalidFFIIdentifier{} -> "InvalidFFIIdentifier"
  DeprecatedFFIPrime{} -> "DeprecatedFFIPrime"
  DeprecatedFFICommonJSModule {} -> "DeprecatedFFICommonJSModule"
  UnsupportedFFICommonJSExports {} -> "UnsupportedFFICommonJSExports"
  UnsupportedFFICommonJSImports {} -> "UnsupportedFFICommonJSImports"
  FileIOError{} -> "FileIOError"
  InfiniteType{} -> "InfiniteType"
  InfiniteKind{} -> "InfiniteKind"
  MultipleValueOpFixities{} -> "MultipleValueOpFixities"
  MultipleTypeOpFixities{} -> "MultipleTypeOpFixities"
  OrphanTypeDeclaration{} -> "OrphanTypeDeclaration"
  OrphanKindDeclaration{} -> "OrphanKindDeclaration"
  OrphanRoleDeclaration{} -> "OrphanRoleDeclaration"
  RedefinedIdent{} -> "RedefinedIdent"
  OverlappingNamesInLet -> "OverlappingNamesInLet"
  UnknownName{} -> "UnknownName"
  UnknownImport{} -> "UnknownImport"
  UnknownImportDataConstructor{} -> "UnknownImportDataConstructor"
  UnknownExport{} -> "UnknownExport"
  UnknownExportDataConstructor{} -> "UnknownExportDataConstructor"
  ScopeConflict{} -> "ScopeConflict"
  ScopeShadowing{} -> "ScopeShadowing"
  DeclConflict{} -> "DeclConflict"
  ExportConflict{} -> "ExportConflict"
  DuplicateModule{} -> "DuplicateModule"
  DuplicateTypeClass{} -> "DuplicateTypeClass"
  DuplicateInstance{} -> "DuplicateInstance"
  DuplicateTypeArgument{} -> "DuplicateTypeArgument"
  InvalidDoBind -> "InvalidDoBind"
  InvalidDoLet -> "InvalidDoLet"
  CycleInDeclaration{} -> "CycleInDeclaration"
  CycleInTypeSynonym{} -> "CycleInTypeSynonym"
  CycleInTypeClassDeclaration{} -> "CycleInTypeClassDeclaration"
  CycleInKindDeclaration{} -> "CycleInKindDeclaration"
  CycleInModules{} -> "CycleInModules"
  NameIsUndefined{} -> "NameIsUndefined"
  UndefinedTypeVariable{} -> "UndefinedTypeVariable"
  PartiallyAppliedSynonym{} -> "PartiallyAppliedSynonym"
  EscapedSkolem{} -> "EscapedSkolem"
  TypesDoNotUnify{} -> "TypesDoNotUnify"
  KindsDoNotUnify{} -> "KindsDoNotUnify"
  ConstrainedTypeUnified{} -> "ConstrainedTypeUnified"
  OverlappingInstances{} -> "OverlappingInstances"
  NoInstanceFound{} -> "NoInstanceFound"
  AmbiguousTypeVariables{} -> "AmbiguousTypeVariables"
  UnknownClass{} -> "UnknownClass"
  PossiblyInfiniteInstance{} -> "PossiblyInfiniteInstance"
  PossiblyInfiniteCoercibleInstance -> "PossiblyInfiniteCoercibleInstance"
  CannotDerive{} -> "CannotDerive"
  InvalidNewtypeInstance{} -> "InvalidNewtypeInstance"
  MissingNewtypeSuperclassInstance{} -> "MissingNewtypeSuperclassInstance"
  UnverifiableSuperclassInstance{} -> "UnverifiableSuperclassInstance"
  InvalidDerivedInstance{} -> "InvalidDerivedInstance"
  ExpectedTypeConstructor{} -> "ExpectedTypeConstructor"
  CannotFindDerivingType{} -> "CannotFindDerivingType"
  DuplicateLabel{} -> "DuplicateLabel"
  DuplicateValueDeclaration{} -> "DuplicateValueDeclaration"
  ArgListLengthsDiffer{} -> "ArgListLengthsDiffer"
  OverlappingArgNames{} -> "OverlappingArgNames"
  MissingClassMember{} -> "MissingClassMember"
  ExtraneousClassMember{} -> "ExtraneousClassMember"
  ExpectedType{} -> "ExpectedType"
  IncorrectConstructorArity{} -> "IncorrectConstructorArity"
  ExprDoesNotHaveType{} -> "ExprDoesNotHaveType"
  PropertyIsMissing{} -> "PropertyIsMissing"
  AdditionalProperty{} -> "AdditionalProperty"
  OrphanInstance{} -> "OrphanInstance"
  InvalidNewtype{} -> "InvalidNewtype"
  InvalidInstanceHead{} -> "InvalidInstanceHead"
  TransitiveExportError{} -> "TransitiveExportError"
  TransitiveDctorExportError{} -> "TransitiveDctorExportError"
  HiddenConstructors{} -> "HiddenConstructors"
  ShadowedName{} -> "ShadowedName"
  UnusedName{} -> "UnusedName"
  UnusedDeclaration{} -> "UnusedDeclaration"
  ShadowedTypeVar{} -> "ShadowedTypeVar"
  UnusedTypeVar{} -> "UnusedTypeVar"
  WildcardInferredType{} -> "WildcardInferredType"
  HoleInferredType{} -> "HoleInferredType"
  MissingTypeDeclaration{} -> "MissingTypeDeclaration"
  MissingKindDeclaration{} -> "MissingKindDeclaration"
  OverlappingPattern{} -> "OverlappingPattern"
  IncompleteExhaustivityCheck{} -> "IncompleteExhaustivityCheck"
  MisleadingEmptyTypeImport{} -> "MisleadingEmptyTypeImport"
  ImportHidingModule{} -> "ImportHidingModule"
  UnusedImport{} -> "UnusedImport"
  UnusedExplicitImport{} -> "UnusedExplicitImport"
  UnusedDctorImport{} -> "UnusedDctorImport"
  UnusedDctorExplicitImport{} -> "UnusedDctorExplicitImport"
  DuplicateSelectiveImport{} -> "DuplicateSelectiveImport"
  DuplicateImport{} -> "DuplicateImport"
  DuplicateImportRef{} -> "DuplicateImportRef"
  DuplicateExportRef{} -> "DuplicateExportRef"
  IntOutOfRange{} -> "IntOutOfRange"
  ImplicitQualifiedImport{} -> "ImplicitQualifiedImport"
  ImplicitQualifiedImportReExport{} -> "ImplicitQualifiedImportReExport"
  ImplicitImport{} -> "ImplicitImport"
  HidingImport{} -> "HidingImport"
  CaseBinderLengthDiffers{} -> "CaseBinderLengthDiffers"
  IncorrectAnonymousArgument -> "IncorrectAnonymousArgument"
  InvalidOperatorInBinder{} -> "InvalidOperatorInBinder"
  CannotGeneralizeRecursiveFunction{} -> "CannotGeneralizeRecursiveFunction"
  CannotDeriveNewtypeForData{} -> "CannotDeriveNewtypeForData"
  ExpectedWildcard{} -> "ExpectedWildcard"
  CannotUseBindWithDo{} -> "CannotUseBindWithDo"
  ClassInstanceArityMismatch{} -> "ClassInstanceArityMismatch"
  UserDefinedWarning{} -> "UserDefinedWarning"
  UnusableDeclaration{} -> "UnusableDeclaration"
  CannotDefinePrimModules{} -> "CannotDefinePrimModules"
  MixedAssociativityError{} -> "MixedAssociativityError"
  NonAssociativeError{} -> "NonAssociativeError"
  QuantificationCheckFailureInKind {} -> "QuantificationCheckFailureInKind"
  QuantificationCheckFailureInType {} -> "QuantificationCheckFailureInType"
  VisibleQuantificationCheckFailureInType {} -> "VisibleQuantificationCheckFailureInType"
  UnsupportedTypeInKind {} -> "UnsupportedTypeInKind"
  RoleMismatch {} -> "RoleMismatch"
  InvalidCoercibleInstanceDeclaration {} -> "InvalidCoercibleInstanceDeclaration"
  UnsupportedRoleDeclaration {} -> "UnsupportedRoleDeclaration"
  RoleDeclarationArityMismatch {} -> "RoleDeclarationArityMismatch"
  DuplicateRoleDeclaration {} -> "DuplicateRoleDeclaration"

-- | A stack trace for an error
newtype MultipleErrors = MultipleErrors
  { runMultipleErrors :: [ErrorMessage]
  } deriving (Show, Semigroup, Monoid)

-- | Check whether a collection of errors is empty or not.
nonEmpty :: MultipleErrors -> Bool
nonEmpty = not . null . runMultipleErrors

-- | Create an error set from a single simple error message
errorMessage :: SimpleErrorMessage -> MultipleErrors
errorMessage err = MultipleErrors [ErrorMessage [] err]

-- | Create an error set from a single simple error message and source annotation
errorMessage' :: SourceSpan -> SimpleErrorMessage -> MultipleErrors
errorMessage' ss err = MultipleErrors [ErrorMessage [positionedError ss] err]

-- | Create an error set from a single simple error message and source annotations
errorMessage'' :: NEL.NonEmpty SourceSpan -> SimpleErrorMessage -> MultipleErrors
errorMessage'' sss err = MultipleErrors [ErrorMessage [PositionedError sss] err]

-- | Create an error from multiple (possibly empty) source spans, reversed sorted.
errorMessage''' :: [SourceSpan] -> SimpleErrorMessage -> MultipleErrors
errorMessage''' sss err =
  maybe (errorMessage err) (flip errorMessage'' err)
    . NEL.nonEmpty
    . sortOn Down
    $ filter (/= NullSourceSpan) sss

-- | Create an error set from a single error message
singleError :: ErrorMessage -> MultipleErrors
singleError = MultipleErrors . pure

-- | Lift a function on ErrorMessage to a function on MultipleErrors
onErrorMessages :: (ErrorMessage -> ErrorMessage) -> MultipleErrors -> MultipleErrors
onErrorMessages f = MultipleErrors . map f . runMultipleErrors

-- | Add a hint to an error message
addHint :: ErrorMessageHint -> MultipleErrors -> MultipleErrors
addHint hint = addHints [hint]

-- | Add hints to an error message
addHints :: [ErrorMessageHint] -> MultipleErrors -> MultipleErrors
addHints hints = onErrorMessages $ \(ErrorMessage hints' se) -> ErrorMessage (hints ++ hints') se

-- | A map from rigid type variable name/unknown variable pairs to new variables.
data TypeMap = TypeMap
  { umSkolemMap   :: M.Map Int (String, Int, Maybe SourceSpan)
  -- ^ a map from skolems to their new names, including source and naming info
  , umUnknownMap  :: M.Map Int Int
  -- ^ a map from unification variables to their new names
  , umNextIndex   :: Int
  -- ^ unknowns and skolems share a source of names during renaming, to
  -- avoid overlaps in error messages. This is the next label for either case.
  } deriving Show

defaultUnknownMap :: TypeMap
defaultUnknownMap = TypeMap M.empty M.empty 0

-- | How critical the issue is
data Level = Error | Warning deriving Show

-- | Extract nested error messages from wrapper errors
unwrapErrorMessage :: ErrorMessage -> SimpleErrorMessage
unwrapErrorMessage (ErrorMessage _ se) = se

replaceUnknowns :: SourceType -> State TypeMap SourceType
replaceUnknowns = everywhereOnTypesM replaceTypes where
  replaceTypes :: SourceType -> State TypeMap SourceType
  replaceTypes (TUnknown ann u) = do
    m <- get
    case M.lookup u (umUnknownMap m) of
      Nothing -> do
        let u' = umNextIndex m
        put $ m { umUnknownMap = M.insert u u' (umUnknownMap m), umNextIndex = u' + 1 }
        return (TUnknown ann u')
      Just u' -> return (TUnknown ann u')
  replaceTypes (Skolem ann name mbK s sko) = do
    m <- get
    case M.lookup s (umSkolemMap m) of
      Nothing -> do
        let s' = umNextIndex m
        put $ m { umSkolemMap = M.insert s (T.unpack name, s', Just (fst ann)) (umSkolemMap m), umNextIndex = s' + 1 }
        return (Skolem ann name mbK s' sko)
      Just (_, s', _) -> return (Skolem ann name mbK s' sko)
  replaceTypes other = return other

onTypesInErrorMessage :: (SourceType -> SourceType) -> ErrorMessage -> ErrorMessage
onTypesInErrorMessage f = runIdentity . onTypesInErrorMessageM (Identity . f)

onTypesInErrorMessageM :: Applicative m => (SourceType -> m SourceType) -> ErrorMessage -> m ErrorMessage
onTypesInErrorMessageM f (ErrorMessage hints simple) = ErrorMessage <$> traverse gHint hints <*> gSimple simple
  where
  gSimple (InfiniteType t) = InfiniteType <$> f t
  gSimple (TypesDoNotUnify t1 t2) = TypesDoNotUnify <$> f t1 <*> f t2
  gSimple (ConstrainedTypeUnified t1 t2) = ConstrainedTypeUnified <$> f t1 <*> f t2
  gSimple (ExprDoesNotHaveType e t) = ExprDoesNotHaveType e <$> f t
  gSimple (InvalidInstanceHead t) = InvalidInstanceHead <$> f t
  gSimple (NoInstanceFound con unks) = NoInstanceFound <$> overConstraintArgs (traverse f) con <*> pure unks
  gSimple (AmbiguousTypeVariables t us) = AmbiguousTypeVariables <$> f t <*> pure us
  gSimple (OverlappingInstances cl ts insts) = OverlappingInstances cl <$> traverse f ts <*> traverse (traverse $ bitraverse f pure) insts
  gSimple (PossiblyInfiniteInstance cl ts) = PossiblyInfiniteInstance cl <$> traverse f ts
  gSimple (CannotDerive cl ts) = CannotDerive cl <$> traverse f ts
  gSimple (InvalidNewtypeInstance cl ts) = InvalidNewtypeInstance cl <$> traverse f ts
  gSimple (MissingNewtypeSuperclassInstance cl1 cl2 ts) = MissingNewtypeSuperclassInstance cl1 cl2 <$> traverse f ts
  gSimple (UnverifiableSuperclassInstance cl1 cl2 ts) = UnverifiableSuperclassInstance cl1 cl2 <$> traverse f ts
  gSimple (InvalidDerivedInstance cl ts n) = InvalidDerivedInstance cl <$> traverse f ts <*> pure n
  gSimple (ExpectedTypeConstructor cl ts ty) = ExpectedTypeConstructor cl <$> traverse f ts <*> f ty
  gSimple (ExpectedType ty k) = ExpectedType <$> f ty <*> pure k
  gSimple (OrphanInstance nm cl noms ts) = OrphanInstance nm cl noms <$> traverse f ts
  gSimple (WildcardInferredType ty ctx) = WildcardInferredType <$> f ty <*> traverse (sndM f) ctx
  gSimple (HoleInferredType name ty ctx env) = HoleInferredType name <$> f ty <*> traverse (sndM f) ctx  <*> traverse (onTypeSearchTypesM f) env
  gSimple (MissingTypeDeclaration nm ty) = MissingTypeDeclaration nm <$> f ty
  gSimple (MissingKindDeclaration sig nm ty) = MissingKindDeclaration sig nm <$> f ty
  gSimple (CannotGeneralizeRecursiveFunction nm ty) = CannotGeneralizeRecursiveFunction nm <$> f ty
  gSimple (InvalidCoercibleInstanceDeclaration tys) = InvalidCoercibleInstanceDeclaration <$> traverse f tys
  gSimple other = pure other

  gHint (ErrorInSubsumption t1 t2) = ErrorInSubsumption <$> f t1 <*> f t2
  gHint (ErrorUnifyingTypes t1 t2) = ErrorUnifyingTypes <$> f t1 <*> f t2
  gHint (ErrorCheckingType e t) = ErrorCheckingType e <$> f t
  gHint (ErrorCheckingKind t k) = ErrorCheckingKind <$> f t <*> f k
  gHint (ErrorInferringKind t) = ErrorInferringKind <$> f t
  gHint (ErrorInApplication e1 t1 e2) = ErrorInApplication e1 <$> f t1 <*> pure e2
  gHint (ErrorInInstance cl ts) = ErrorInInstance cl <$> traverse f ts
  gHint (ErrorSolvingConstraint con) = ErrorSolvingConstraint <$> overConstraintArgs (traverse f) con
  gHint other = pure other

errorDocUri :: ErrorMessage -> Text
errorDocUri e = "https://github.com/purescript/documentation/blob/master/errors/" <> errorCode e <> ".md"

-- TODO Other possible suggestions:
-- WildcardInferredType - source span not small enough
-- DuplicateSelectiveImport - would require 2 ranges to remove and 1 insert
errorSuggestion :: SimpleErrorMessage -> Maybe ErrorSuggestion
errorSuggestion err =
    case err of
      UnusedImport{} -> emptySuggestion
      DuplicateImport{} -> emptySuggestion
      UnusedExplicitImport mn _ qual refs -> suggest $ importSuggestion mn refs qual
      UnusedDctorImport mn _ qual refs -> suggest $ importSuggestion mn refs qual
      UnusedDctorExplicitImport mn _ _ qual refs -> suggest $ importSuggestion mn refs qual
      ImplicitImport mn refs -> suggest $ importSuggestion mn refs Nothing
      ImplicitQualifiedImport mn asModule refs -> suggest $ importSuggestion mn refs (Just asModule)
      ImplicitQualifiedImportReExport mn asModule refs -> suggest $ importSuggestion mn refs (Just asModule)
      HidingImport mn refs -> suggest $ importSuggestion mn refs Nothing
      MissingTypeDeclaration ident ty -> suggest $ showIdent ident <> " :: " <> T.pack (prettyPrintSuggestedTypeSimplified ty) <> "\n"
      MissingKindDeclaration sig name ty -> suggest $ prettyPrintKindSignatureFor sig <> " " <> runProperName name <> " :: " <> T.pack (prettyPrintSuggestedTypeSimplified ty) <> "\n"
      WildcardInferredType ty _ -> suggest $ T.pack (prettyPrintSuggestedTypeSimplified ty)
      WarningParsingCSTModule pe -> do
        let toks = CST.errToks pe
        case CST.errType pe of
          CST.WarnDeprecatedRowSyntax -> do
            let kind = CST.printTokens $ drop 1 toks
                sugg | " " `T.isPrefixOf` kind = "Row" <> kind
                     | otherwise = "Row " <> kind
            suggest sugg
          CST.WarnDeprecatedForeignKindSyntax -> suggest $ "data " <> CST.printTokens (drop 3 toks)
          CST.WarnDeprecatedConstraintInForeignImportSyntax -> Nothing
          CST.WarnDeprecatedKindImportSyntax -> suggest $ CST.printTokens $ drop 1 toks
          CST.WarnDeprecatedKindExportSyntax -> suggest $ CST.printTokens $ drop 1 toks
      _ -> Nothing
  where
    emptySuggestion = Just $ ErrorSuggestion ""
    suggest = Just . ErrorSuggestion

    importSuggestion :: ModuleName -> [ DeclarationRef ] -> Maybe ModuleName -> Text
    importSuggestion mn refs qual =
      "import " <> runModuleName mn <> " (" <> T.intercalate ", " (mapMaybe prettyPrintRef refs) <> ")" <> qstr qual

    qstr :: Maybe ModuleName -> Text
    qstr (Just mn) = " as " <> runModuleName mn
    qstr Nothing = ""

suggestionSpan :: ErrorMessage -> Maybe SourceSpan
suggestionSpan e =
  -- The `NEL.head` is a bit arbitrary here, but I don't think we'll
  -- have errors-with-suggestions that also have multiple source
  -- spans. -garyb
  getSpan (unwrapErrorMessage e) . NEL.head <$> errorSpan e
  where
    startOnly SourceSpan{spanName, spanStart} = SourceSpan {spanName, spanStart, spanEnd = spanStart}

    getSpan simple ss =
      case simple of
        MissingTypeDeclaration{} -> startOnly ss
        MissingKindDeclaration{} -> startOnly ss
        _ -> ss

showSuggestion :: SimpleErrorMessage -> Text
showSuggestion suggestion = case errorSuggestion suggestion of
  Just (ErrorSuggestion x) -> x
  _ -> ""

ansiColor :: (ANSI.ColorIntensity, ANSI.Color) -> String
ansiColor (intensity, color) =
   ANSI.setSGRCode [ANSI.SetColor ANSI.Foreground intensity color]

ansiColorReset :: String
ansiColorReset =
   ANSI.setSGRCode [ANSI.Reset]

colorCode :: Maybe (ANSI.ColorIntensity, ANSI.Color) -> Text -> Text
colorCode codeColor code = case codeColor of
  Nothing -> code
  Just cc -> T.pack (ansiColor cc) <> code <> T.pack ansiColorReset

colorCodeBox :: Maybe (ANSI.ColorIntensity, ANSI.Color) -> Box.Box -> Box.Box
colorCodeBox codeColor b = case codeColor of
  Nothing -> b
  Just cc
    | Box.rows b == 1 ->
        Box.text (ansiColor cc) Box.<> b `endWith` Box.text ansiColorReset

    | otherwise -> Box.hcat Box.left -- making two boxes, one for each side of the box so that it will set each row it's own color and will reset it afterwards
        [ Box.vcat Box.top $ replicate (Box.rows b) $ Box.text $ ansiColor cc
        , b
        , Box.vcat Box.top $ replicate (Box.rows b) $ Box.text ansiColorReset
        ]


-- | Default color intensity and color for code
defaultCodeColor :: (ANSI.ColorIntensity, ANSI.Color)
defaultCodeColor = (ANSI.Dull, ANSI.Yellow)

-- | `prettyPrintSingleError` Options
data PPEOptions = PPEOptions
  { ppeCodeColor         :: Maybe (ANSI.ColorIntensity, ANSI.Color) -- ^ Color code with this color... or not
  , ppeFull              :: Bool -- ^ Should write a full error message?
  , ppeLevel             :: Level -- ^ Should this report an error or a warning?
  , ppeShowDocs          :: Bool -- ^ Should show a link to error message's doc page?
  , ppeRelativeDirectory :: FilePath -- ^ FilePath to which the errors are relative
  }

-- | Default options for PPEOptions
defaultPPEOptions :: PPEOptions
defaultPPEOptions = PPEOptions
  { ppeCodeColor         = Just defaultCodeColor
  , ppeFull              = False
  , ppeLevel             = Error
  , ppeShowDocs          = True
  , ppeRelativeDirectory = mempty
  }

-- | Pretty print a single error, simplifying if necessary
prettyPrintSingleError :: PPEOptions -> ErrorMessage -> Box.Box
prettyPrintSingleError (PPEOptions codeColor full level showDocs relPath) e = flip evalState defaultUnknownMap $ do
  em <- onTypesInErrorMessageM replaceUnknowns (if full then e else simplifyErrorMessage e)
  um <- get
  return (prettyPrintErrorMessage um em)
  where
  (markCode, markCodeBox) = (colorCode &&& colorCodeBox) codeColor

  -- Pretty print an ErrorMessage
  prettyPrintErrorMessage :: TypeMap -> ErrorMessage -> Box.Box
  prettyPrintErrorMessage typeMap (ErrorMessage hints simple) =
    paras $
      [ foldr renderHint (indent (renderSimpleErrorMessage simple)) hints
      ] ++
      maybe [] (return . Box.moveDown 1) typeInformation ++
      [ Box.moveDown 1 $ paras
          [ line $ "See " <> errorDocUri e <> " for more information, "
          , line $ "or to contribute content related to this " <> levelText <> "."
          ]
      | showDocs
      ]
    where
    typeInformation :: Maybe Box.Box
    typeInformation | not (null types) = Just $ Box.hsep 1 Box.left [ line "where", paras types ]
                    | otherwise = Nothing
      where
      types :: [Box.Box]
      types = map skolemInfo  (M.elems (umSkolemMap typeMap)) ++
              map unknownInfo (M.elems (umUnknownMap typeMap))

      skolemInfo :: (String, Int, Maybe SourceSpan) -> Box.Box
      skolemInfo (name, s, ss) =
        paras $
          line (markCode (T.pack (name <> show s)) <> " is a rigid type variable")
          : foldMap (return . line . ("  bound at " <>) . displayStartEndPos) ss

      unknownInfo :: Int -> Box.Box
      unknownInfo u = line $ markCode ("t" <> T.pack (show u)) <> " is an unknown type"

    renderSimpleErrorMessage :: SimpleErrorMessage -> Box.Box
    renderSimpleErrorMessage (InternalCompilerError ctx err) =
      paras [ line "Internal compiler error:"
            , indent $ line err
            , line ctx
            , line "Please report this at https://github.com/purescript/purescript/issues"
            ]
    renderSimpleErrorMessage (ModuleNotFound mn) =
      paras [ line $ "Module " <> markCode (runModuleName mn) <> " was not found."
            , line $
                if isBuiltinModuleName mn
                  then
                    "Module names in the Prim namespace are reserved for built-in modules, but this version of the compiler does not provide module " <> markCode (runModuleName mn) <> ". You may be able to fix this by updating your compiler to a newer version."
                  else
                    "Make sure the source file exists, and that it has been provided as an input to the compiler."
            ]
    renderSimpleErrorMessage (FileIOError doWhat err) =
      paras [ line $ "I/O error while trying to " <> doWhat
            , indent . lineS $ displayException err
            ]
    renderSimpleErrorMessage (ErrorParsingFFIModule path extra) =
      paras $ [ line "Unable to parse foreign module:"
              , indent . lineS $ path
              ] ++
              map (indent . lineS) (concatMap Bundle.printErrorMessage (maybeToList extra))
    renderSimpleErrorMessage (ErrorParsingModule err) =
      paras [ line "Unable to parse module: "
            , prettyPrintParseError err
            ]
    renderSimpleErrorMessage (ErrorParsingCSTModule err) =
      paras [ line "Unable to parse module: "
            , line $ T.pack $ CST.prettyPrintErrorMessage err
            ]
    renderSimpleErrorMessage (WarningParsingCSTModule err) =
      paras [ line $ T.pack $ CST.prettyPrintWarningMessage err
            ]
    renderSimpleErrorMessage (MissingFFIModule mn) =
      line $ "The foreign module implementation for module " <> markCode (runModuleName mn) <> " is missing."
    renderSimpleErrorMessage (UnnecessaryFFIModule mn path) =
      paras [ line $ "An unnecessary foreign module implementation was provided for module " <> markCode (runModuleName mn) <> ": "
            , indent . lineS $ path
            , line $ "Module " <> markCode (runModuleName mn) <> " does not contain any foreign import declarations, so a foreign module is not necessary."
            ]
    renderSimpleErrorMessage (MissingFFIImplementations mn idents) =
      paras [ line $ "The following values are not defined in the foreign module for module " <> markCode (runModuleName mn) <> ": "
            , indent . paras $ map (line . runIdent) idents
            ]
    renderSimpleErrorMessage (UnusedFFIImplementations mn idents) =
      paras [ line $ "The following definitions in the foreign module for module " <> markCode (runModuleName mn) <> " are unused: "
            , indent . paras $ map (line . runIdent) idents
            ]
    renderSimpleErrorMessage (InvalidFFIIdentifier mn ident) =
      paras [ line $ "In the FFI module for " <> markCode (runModuleName mn) <> ":"
            , indent . paras $
                [ line $ "The identifier " <> markCode ident <> " is not valid in PureScript."
                , line "Note that exported identifiers in FFI modules must be valid PureScript identifiers."
                ]
            ]
    renderSimpleErrorMessage (DeprecatedFFIPrime mn ident) =
      paras [ line $ "In the FFI module for " <> markCode (runModuleName mn) <> ":"
            , indent . paras $
                [ line $ "The identifier " <> markCode ident <> " contains a prime (" <> markCode "'" <> ")."
<<<<<<< HEAD
                , line $ "Primes are not allowed in identifiers exported from FFI modules."
=======
                , line "Primes in identifiers exported from FFI modules are deprecated and won’t be supported in the future."
>>>>>>> 6b05869d
                ]
            ]
    renderSimpleErrorMessage (DeprecatedFFICommonJSModule mn path) =
      paras [ line $ "A CommonJS foreign module implementation was provided for module " <> markCode (runModuleName mn) <> ": "
            , indent . lineS $ path
            , line $ "CommonJS foreign modules are deprecated and won't be supported in the future."
            ]
    renderSimpleErrorMessage (UnsupportedFFICommonJSExports mn idents) =
      paras [ line $ "The following CommonJS exports are not supported in the ES foreign module for module " <> markCode (runModuleName mn) <> ": "
            , indent . paras $ map line idents
            ]
    renderSimpleErrorMessage (UnsupportedFFICommonJSImports mn mids) =
      paras [ line $ "The following CommonJS imports are no supported in the ES foreign module for module " <> markCode (runModuleName mn) <> ": "
            , indent . paras $ map line mids
            ]
    renderSimpleErrorMessage InvalidDoBind =
      line "The last statement in a 'do' block must be an expression, but this block ends with a binder."
    renderSimpleErrorMessage InvalidDoLet =
      line "The last statement in a 'do' block must be an expression, but this block ends with a let binding."
    renderSimpleErrorMessage OverlappingNamesInLet =
      line "The same name was used more than once in a let binding."
    renderSimpleErrorMessage (InfiniteType ty) =
      paras [ line "An infinite type was inferred for an expression: "
            , markCodeBox $ indent $ prettyType ty
            ]
    renderSimpleErrorMessage (InfiniteKind ki) =
      paras [ line "An infinite kind was inferred for a type: "
            , markCodeBox $ indent $ prettyType ki
            ]
    renderSimpleErrorMessage (MultipleValueOpFixities op) =
      line $ "There are multiple fixity/precedence declarations for operator " <> markCode (showOp op)
    renderSimpleErrorMessage (MultipleTypeOpFixities op) =
      line $ "There are multiple fixity/precedence declarations for type operator " <> markCode (showOp op)
    renderSimpleErrorMessage (OrphanTypeDeclaration nm) =
      line $ "The type declaration for " <> markCode (showIdent nm) <> " should be followed by its definition."
    renderSimpleErrorMessage (OrphanKindDeclaration nm) =
      line $ "The kind declaration for " <> markCode (runProperName nm) <> " should be followed by its definition."
    renderSimpleErrorMessage (OrphanRoleDeclaration nm) =
      line $ "The role declaration for " <> markCode (runProperName nm) <> " should follow its definition."
    renderSimpleErrorMessage (RedefinedIdent name) =
      line $ "The value " <> markCode (showIdent name) <> " has been defined multiple times"
    renderSimpleErrorMessage (UnknownName name@(Qualified Nothing (IdentName (Ident i)))) | i `elem` [ C.bind, C.discard ] =
      line $ "Unknown " <> printName name <> ". You're probably using do-notation, which the compiler replaces with calls to the " <> markCode i <> " function. Please import " <> markCode i <> " from module " <> markCode "Prelude"
    renderSimpleErrorMessage (UnknownName name@(Qualified Nothing (IdentName (Ident i)))) | i == C.negate =
      line $ "Unknown " <> printName name <> ". You're probably using numeric negation (the unary " <> markCode "-" <> " operator), which the compiler replaces with calls to the " <> markCode i <> " function. Please import " <> markCode i <> " from module " <> markCode "Prelude"
    renderSimpleErrorMessage (UnknownName name) =
      line $ "Unknown " <> printName name
    renderSimpleErrorMessage (UnknownImport mn name) =
      paras [ line $ "Cannot import " <> printName (Qualified Nothing name) <> " from module " <> markCode (runModuleName mn)
            , line "It either does not exist or the module does not export it."
            ]
    renderSimpleErrorMessage (UnknownImportDataConstructor mn tcon dcon) =
      line $ "Module " <> runModuleName mn <> " does not export data constructor " <> markCode (runProperName dcon) <> " for type " <> markCode (runProperName tcon)
    renderSimpleErrorMessage (UnknownExport name) =
      line $ "Cannot export unknown " <> printName (Qualified Nothing name)
    renderSimpleErrorMessage (UnknownExportDataConstructor tcon dcon) =
      line $ "Cannot export data constructor " <> markCode (runProperName dcon) <> " for type " <> markCode (runProperName tcon) <> ", as it has not been declared."
    renderSimpleErrorMessage (ScopeConflict nm ms) =
      paras [ line $ "Conflicting definitions are in scope for " <> printName (Qualified Nothing nm) <> " from the following modules:"
            , indent $ paras $ map (line . markCode . runModuleName) ms
            ]
    renderSimpleErrorMessage (ScopeShadowing nm exmn ms) =
      paras [ line $ "Shadowed definitions are in scope for " <> printName (Qualified Nothing nm) <> " from the following open imports:"
            , indent $ paras $ map (line . markCode . ("import " <>) . runModuleName) ms
            , line $ "These will be ignored and the " <> case exmn of
                Just exmn' -> "declaration from " <> markCode (runModuleName exmn') <> " will be used."
                Nothing -> "local declaration will be used."
            ]
    renderSimpleErrorMessage (DeclConflict new existing) =
      line $ "Declaration for " <> printName (Qualified Nothing new) <> " conflicts with an existing " <> nameType existing <> " of the same name."
    renderSimpleErrorMessage (ExportConflict new existing) =
      line $ "Export for " <> printName new <> " conflicts with " <> printName existing
    renderSimpleErrorMessage (DuplicateModule mn) =
      line $ "Module " <> markCode (runModuleName mn) <> " has been defined multiple times"
    renderSimpleErrorMessage (DuplicateTypeClass pn ss) =
      paras [ line ("Type class " <> markCode (runProperName pn) <> " has been defined multiple times:")
            , indent $ line $ displaySourceSpan relPath ss
            ]
    renderSimpleErrorMessage (DuplicateInstance pn ss) =
      paras [ line ("Instance " <> markCode (showIdent pn) <> " has been defined multiple times:")
            , indent $ line $ displaySourceSpan relPath ss
            ]
    renderSimpleErrorMessage (CycleInDeclaration nm) =
      line $ "The value of " <> markCode (showIdent nm) <> " is undefined here, so this reference is not allowed."
    renderSimpleErrorMessage (CycleInModules mns) =
      case mns of
        [mn] ->
          line $ "Module " <> markCode (runModuleName mn) <> " imports itself."
        _ ->
          paras [ line "There is a cycle in module dependencies in these modules: "
                , indent $ paras (map (line . markCode . runModuleName) mns)
                ]
    renderSimpleErrorMessage (CycleInTypeSynonym names) =
      paras $ cycleError <>
            [ line "Cycles are disallowed because they can lead to loops in the type checker."
            , line "Consider using a 'newtype' instead."
            ]
      where
      cycleError = case names of
        []   -> pure . line $ "A cycle appears in a set of type synonym definitions."
        [pn] -> pure . line $ "A cycle appears in the definition of type synonym " <> markCode (runProperName pn)
        _    -> [ line " A cycle appears in a set of type synonym definitions:"
                , indent $ line $ "{" <> T.intercalate ", " (map (markCode . runProperName) names) <> "}"
                ]
    renderSimpleErrorMessage (CycleInTypeClassDeclaration [name]) =
      paras [ line $ "A type class '" <> markCode (runProperName (disqualify name)) <> "' may not have itself as a superclass." ]
    renderSimpleErrorMessage (CycleInTypeClassDeclaration names) =
      paras [ line "A cycle appears in a set of type class definitions:"
            , indent $ line $ "{" <> T.intercalate ", " (map (markCode . runProperName . disqualify) names) <> "}"
            , line "Cycles are disallowed because they can lead to loops in the type checker."
            ]
    renderSimpleErrorMessage (CycleInKindDeclaration [name]) =
      paras [ line $ "A kind declaration '" <> markCode (runProperName (disqualify name)) <> "' may not refer to itself in its own signature." ]
    renderSimpleErrorMessage (CycleInKindDeclaration names) =
      paras [ line "A cycle appears in a set of kind declarations:"
            , indent $ line $ "{" <> T.intercalate ", " (map (markCode . runProperName . disqualify) names) <> "}"
            , line "Kind declarations may not refer to themselves in their own signatures."
            ]
    renderSimpleErrorMessage (NameIsUndefined ident) =
      line $ "Value " <> markCode (showIdent ident) <> " is undefined."
    renderSimpleErrorMessage (UndefinedTypeVariable name) =
      line $ "Type variable " <> markCode (runProperName name) <> " is undefined."
    renderSimpleErrorMessage (PartiallyAppliedSynonym name) =
      paras [ line $ "Type synonym " <> markCode (showQualified runProperName name) <> " is partially applied."
            , line "Type synonyms must be applied to all of their type arguments."
            ]
    renderSimpleErrorMessage (EscapedSkolem name Nothing ty) =
      paras [ line $ "The type variable " <> markCode name <> " has escaped its scope, appearing in the type"
            , markCodeBox $ indent $ prettyType ty
            ]
    renderSimpleErrorMessage (EscapedSkolem name (Just srcSpan) ty) =
      paras [ line $ "The type variable " <> markCode name <> ", bound at"
            , indent $ line $ displaySourceSpan relPath srcSpan
            , line "has escaped its scope, appearing in the type"
            , markCodeBox $ indent $ prettyType ty
            ]
    renderSimpleErrorMessage (TypesDoNotUnify u1 u2)
      = let (row1Box, row2Box) = printRows u1 u2

        in paras [ line "Could not match type"
                 , row1Box
                 , line "with type"
                 , row2Box
                 ]

    renderSimpleErrorMessage (KindsDoNotUnify k1 k2) =
      paras [ line "Could not match kind"
            , markCodeBox $ indent $ prettyType k1
            , line "with kind"
            , markCodeBox $ indent $ prettyType k2
            ]
    renderSimpleErrorMessage (ConstrainedTypeUnified t1 t2) =
      paras [ line "Could not match constrained type"
            , markCodeBox $ indent $ prettyType t1
            , line "with type"
            , markCodeBox $ indent $ prettyType t2
            ]
    renderSimpleErrorMessage (OverlappingInstances _ _ []) = internalError "OverlappingInstances: empty instance list"
    renderSimpleErrorMessage (OverlappingInstances nm ts ds) =
      paras [ line "Overlapping type class instances found for"
            , markCodeBox $ indent $ Box.hsep 1 Box.left
                [ line (showQualified runProperName nm)
                , Box.vcat Box.left (map prettyTypeAtom ts)
                ]
            , line "The following instances were found:"
            , indent $ paras (map prettyInstanceName ds)
            ]
    renderSimpleErrorMessage (UnknownClass nm) =
      paras [ line "No type class instance was found for class"
            , markCodeBox $ indent $ line (showQualified runProperName nm)
            , line "because the class was not in scope. Perhaps it was not exported."
            ]
    renderSimpleErrorMessage (NoInstanceFound (Constraint _ C.Fail _ [ ty ] _) _) | Just box <- toTypelevelString ty =
      paras [ line "A custom type error occurred while solving type class constraints:"
            , indent box
            ]
    renderSimpleErrorMessage (NoInstanceFound (Constraint _ C.Partial
                                                          _
                                                          _
                                                          (Just (PartialConstraintData bs b))) _) =
      paras [ line "A case expression could not be determined to cover all inputs."
            , line "The following additional cases are required to cover all inputs:"
            , indent $ paras $
                Box.hsep 1 Box.left
                  (map (paras . map (line . markCode)) (transpose bs))
                  : [line "..." | not b]
            , line "Alternatively, add a Partial constraint to the type of the enclosing value."
            ]
    renderSimpleErrorMessage (NoInstanceFound (Constraint _ C.Discard _ [ty] _) _) =
      paras [ line "A result of type"
            , markCodeBox $ indent $ prettyType ty
            , line "was implicitly discarded in a do notation block."
            , line ("You can use " <> markCode "_ <- ..." <> " to explicitly discard the result.")
            ]
    renderSimpleErrorMessage (NoInstanceFound (Constraint _ nm _ ts _) unks) =
      paras [ line "No type class instance was found for"
            , markCodeBox $ indent $ Box.hsep 1 Box.left
                [ line (showQualified runProperName nm)
                , Box.vcat Box.left (map prettyTypeAtom ts)
                ]
            , paras [ line "The instance head contains unknown type variables. Consider adding a type annotation."
                    | unks
                    ]
            ]
    renderSimpleErrorMessage (AmbiguousTypeVariables t us) =
      paras [ line "The inferred type"
            , markCodeBox $ indent $ prettyType t
            , line "has type variables which are not determined by those mentioned in the body of the type:"
            , indent $ Box.hsep 1 Box.left
              [ Box.vcat Box.left
                [ line $ markCode ("t" <> T.pack (show u)) <> " could not be determined"
                | u <- us ]
              ]
            , line "Consider adding a type annotation."
            ]
    renderSimpleErrorMessage (PossiblyInfiniteInstance nm ts) =
      paras [ line "Type class instance for"
            , markCodeBox $ indent $ Box.hsep 1 Box.left
                [ line (showQualified runProperName nm)
                , Box.vcat Box.left (map prettyTypeAtom ts)
                ]
            , line "is possibly infinite."
            ]
    renderSimpleErrorMessage PossiblyInfiniteCoercibleInstance =
      line $ "A " <> markCode "Coercible" <> " instance is possibly infinite."
    renderSimpleErrorMessage (CannotDerive nm ts) =
      paras [ line "Cannot derive a type class instance for"
            , markCodeBox $ indent $ Box.hsep 1 Box.left
                [ line (showQualified runProperName nm)
                , Box.vcat Box.left (map prettyTypeAtom ts)
                ]
            , line "since instances of this type class are not derivable."
            ]
    renderSimpleErrorMessage (InvalidNewtypeInstance nm ts) =
      paras [ line "Cannot derive newtype instance for"
            , markCodeBox $ indent $ Box.hsep 1 Box.left
                [ line (showQualified runProperName nm)
                , Box.vcat Box.left (map prettyTypeAtom ts)
                ]
            , line "Make sure this is a newtype."
            ]
    renderSimpleErrorMessage (MissingNewtypeSuperclassInstance su cl ts) =
      paras [ line "The derived newtype instance for"
            , markCodeBox $ indent $ Box.hsep 1 Box.left
                [ line (showQualified runProperName cl)
                , Box.vcat Box.left (map prettyTypeAtom ts)
                ]
            , line $ "does not include a derived superclass instance for " <> markCode (showQualified runProperName su) <> "."
            ]
    renderSimpleErrorMessage (UnverifiableSuperclassInstance su cl ts) =
      paras [ line "The derived newtype instance for"
            , markCodeBox $ indent $ Box.hsep 1 Box.left
                [ line (showQualified runProperName cl)
                , Box.vcat Box.left (map prettyTypeAtom ts)
                ]
            , line $ "implies an superclass instance for " <> markCode (showQualified runProperName su) <> " which could not be verified."
            ]
    renderSimpleErrorMessage (InvalidDerivedInstance nm ts argCount) =
      paras [ line "Cannot derive the type class instance"
            , markCodeBox $ indent $ Box.hsep 1 Box.left
                [ line (showQualified runProperName nm)
                , Box.vcat Box.left (map prettyTypeAtom ts)
                ]
            , line $ fold
                [ "because the "
                , markCode (showQualified runProperName nm)
                , " type class has "
                , T.pack (show argCount)
                , " type "
                , if argCount == 1 then "argument" else "arguments"
                , ", but the declaration specifies " <> T.pack (show (length ts)) <> "."
                ]
            ]
    renderSimpleErrorMessage (ExpectedTypeConstructor nm ts ty) =
      paras [ line "Cannot derive the type class instance"
            , markCodeBox $ indent $ Box.hsep 1 Box.left
                [ line (showQualified runProperName nm)
                , Box.vcat Box.left (map prettyTypeAtom ts)
                ]
            , "because the type"
            , markCodeBox $ indent $ prettyType ty
            , line "is not of the required form T a_1 ... a_n, where T is a type constructor defined in the same module."
            ]
    renderSimpleErrorMessage (CannotFindDerivingType nm) =
      line $ "Cannot derive a type class instance, because the type declaration for " <> markCode (runProperName nm) <> " could not be found."
    renderSimpleErrorMessage (DuplicateLabel l expr) =
      paras $ [ line $ "Label " <> markCode (prettyPrintLabel l) <> " appears more than once in a row type." ]
                       <> foldMap (\expr' -> [ line "Relevant expression: "
                                             , markCodeBox $ indent $ prettyPrintValue prettyDepth expr'
                                             ]) expr
    renderSimpleErrorMessage (DuplicateTypeArgument name) =
      line $ "Type argument " <> markCode name <> " appears more than once."
    renderSimpleErrorMessage (DuplicateValueDeclaration nm) =
      line $ "Multiple value declarations exist for " <> markCode (showIdent nm) <> "."
    renderSimpleErrorMessage (ArgListLengthsDiffer ident) =
      line $ "Argument list lengths differ in declaration " <> markCode (showIdent ident)
    renderSimpleErrorMessage (OverlappingArgNames ident) =
      line $ "Overlapping names in function/binder" <> foldMap ((" in declaration " <>) . showIdent) ident
    renderSimpleErrorMessage (MissingClassMember identsAndTypes) =
      paras [ line "The following type class members have not been implemented:"
            , Box.vcat Box.left
              [ markCodeBox $ Box.text (T.unpack (showIdent ident)) Box.<> " :: " Box.<> prettyType ty
              | (ident, ty) <- NEL.toList identsAndTypes ]
            ]
    renderSimpleErrorMessage (ExtraneousClassMember ident className) =
      line $ "" <> markCode (showIdent ident) <> " is not a member of type class " <> markCode (showQualified runProperName className)
    renderSimpleErrorMessage (ExpectedType ty kind) =
      paras [ line $ "In a type-annotated expression " <> markCode "x :: t" <> ", the type " <> markCode "t" <> " must have kind " <> markCode C.typ <> "."
            , line "The error arises from the type"
            , markCodeBox $ indent $ prettyType ty
            , line "having the kind"
            , markCodeBox $ indent $ prettyType kind
            , line "instead."
            ]
    renderSimpleErrorMessage (IncorrectConstructorArity nm expected actual) =
      paras [ line $ "Data constructor " <> markCode (showQualified runProperName nm) <> " was given " <> T.pack (show actual) <> " arguments in a case expression, but expected " <> T.pack (show expected) <> " arguments."
            , line $ "This problem can be fixed by giving " <> markCode (showQualified runProperName nm) <> " " <> T.pack (show expected) <> " arguments."
            ]
    renderSimpleErrorMessage (ExprDoesNotHaveType expr ty) =
      paras [ line "Expression"
            , markCodeBox $ indent $ prettyPrintValue prettyDepth expr
            , line "does not have type"
            , markCodeBox $ indent $ prettyType ty
            ]
    renderSimpleErrorMessage (PropertyIsMissing prop) =
      line $ "Type of expression lacks required label " <> markCode (prettyPrintLabel prop) <> "."
    renderSimpleErrorMessage (AdditionalProperty prop) =
      line $ "Type of expression contains additional label " <> markCode (prettyPrintLabel prop) <> "."
    renderSimpleErrorMessage (OrphanInstance nm cnm nonOrphanModules ts) =
      paras [ line $ "Orphan instance" <> prettyPrintPlainIdent nm <> " found for "
            , markCodeBox $ indent $ Box.hsep 1 Box.left
                [ line (showQualified runProperName cnm)
                , Box.vcat Box.left (map prettyTypeAtom ts)
                ]
            , Box.vcat Box.left $ case modulesToList of
                [] -> [ line "There is nowhere this instance can be placed without being an orphan."
                      , line "A newtype wrapper can be used to avoid this problem."
                      ]
                _  -> [ Box.text $ "This problem can be resolved by declaring the instance in "
                          <> T.unpack formattedModules
                          <> ", or by defining the instance on a newtype wrapper."
                      ]
                ]
      where
        modulesToList = S.toList $ S.delete (moduleNameFromString "Prim") nonOrphanModules
        formattedModules = T.intercalate " or " (markCode . runModuleName <$> modulesToList)
    renderSimpleErrorMessage (InvalidNewtype name) =
      paras [ line $ "Newtype " <> markCode (runProperName name) <> " is invalid."
            , line "Newtypes must define a single constructor with a single argument."
            ]
    renderSimpleErrorMessage (InvalidInstanceHead ty) =
      paras [ line "Type class instance head is invalid due to use of type"
            , markCodeBox $ indent $ prettyType ty
            , line "All types appearing in instance declarations must be of the form T a_1 .. a_n, where each type a_i is of the same form, unless the type is fully determined by other type class arguments via functional dependencies."
            ]
    renderSimpleErrorMessage (TransitiveExportError x ys) =
      paras [ line $ "An export for " <> markCode (prettyPrintExport x) <> " requires the following to also be exported: "
            , indent $ paras $ map (line . markCode . prettyPrintExport) ys
            ]
    renderSimpleErrorMessage (TransitiveDctorExportError x ctors) =
      paras [ line $ "An export for " <> markCode (prettyPrintExport x) <> " requires the following data constructor" <> (if length ctors == 1 then "" else "s") <> " to also be exported: "
            , indent $ paras $ map (line . markCode . runProperName) ctors
            ]
    renderSimpleErrorMessage (HiddenConstructors x className) =
      paras [ line $ "An export for " <> markCode (prettyPrintExport x) <> " hides data constructors but the type declares an instance of " <> markCode (showQualified runProperName className) <> "."
            , line "Such instance allows to match and construct values of this type, effectively making the constructors public."
            ]
    renderSimpleErrorMessage (ShadowedName nm) =
      line $ "Name " <> markCode (showIdent nm) <> " was shadowed."
    renderSimpleErrorMessage (ShadowedTypeVar tv) =
      line $ "Type variable " <> markCode tv <> " was shadowed."
    renderSimpleErrorMessage (UnusedName nm) =
      line $ "Name " <> markCode (showIdent nm) <> " was introduced but not used."
    renderSimpleErrorMessage (UnusedDeclaration nm) =
      line $ "Declaration " <> markCode (showIdent nm) <> " was not used, and is not exported."
    renderSimpleErrorMessage (UnusedTypeVar tv) =
      line $ "Type variable " <> markCode tv <> " is ambiguous, since it is unused in the polymorphic type which introduces it."
    renderSimpleErrorMessage (MisleadingEmptyTypeImport mn name) =
      line $ "Importing type " <> markCode (runProperName name <> "(..)") <> " from " <> markCode (runModuleName mn) <> " is misleading as it has no exported data constructors."
    renderSimpleErrorMessage (ImportHidingModule name) =
      paras [ line "hiding imports cannot be used to hide modules."
            , line $ "An attempt was made to hide the import of " <> markCode (runModuleName name)
            ]
    renderSimpleErrorMessage (WildcardInferredType ty ctx) =
      paras $ [ line "Wildcard type definition has the inferred type "
              , markCodeBox $ indent $ prettyType ty
              ] <> renderContext ctx
    renderSimpleErrorMessage (HoleInferredType name ty ctx ts) =
      let
        maxTSResults = 15
        tsResult = case ts of
          Just TSAfter{tsAfterIdentifiers=idents} | not (null idents) ->
            let
              formatTS (names, types) =
                let
                  idBoxes = Box.text . T.unpack . showQualified id <$> names
                  tyBoxes = (\t -> BoxHelpers.indented
                              (Box.text ":: " Box.<> prettyType t)) <$> types
                  longestId = maximum (map Box.cols idBoxes)
                in
                  Box.vcat Box.top $
                      zipWith (Box.<>)
                      (Box.alignHoriz Box.left longestId <$> idBoxes)
                      tyBoxes
            in [ line "You could substitute the hole with one of these values:"
               , markCodeBox (indent (formatTS (unzip (take maxTSResults idents))))
               ]
          _ -> []
      in
        paras $ [ line $ "Hole '" <> markCode name <> "' has the inferred type "
                , markCodeBox (indent (prettyTypeWithDepth maxBound ty))
                ] ++ tsResult ++ renderContext ctx
    renderSimpleErrorMessage (MissingTypeDeclaration ident ty) =
      paras [ line $ "No type declaration was provided for the top-level declaration of " <> markCode (showIdent ident) <> "."
            , line "It is good practice to provide type declarations as a form of documentation."
            , line $ "The inferred type of " <> markCode (showIdent ident) <> " was:"
            , markCodeBox $ indent $ prettyTypeWithDepth maxBound ty
            ]
    renderSimpleErrorMessage (MissingKindDeclaration sig name ty) =
      let sigKw = prettyPrintKindSignatureFor sig in
      paras [ line $ "The inferred kind for the " <> sigKw <> " declaration " <> markCode (runProperName name) <> " contains polymorphic kinds."
            , line "Consider adding a top-level kind signature as a form of documentation."
            , markCodeBox $ indent $ Box.hsep 1 Box.left
                [ line $ sigKw <> " " <> runProperName name <> " ::"
                , prettyTypeWithDepth maxBound ty
                ]
            ]
    renderSimpleErrorMessage (OverlappingPattern bs b) =
      paras $ [ line "A case expression contains unreachable cases:\n"
              , Box.hsep 1 Box.left (map (paras . map (line . prettyPrintBinderAtom)) (transpose bs))
              ] ++
              [ line "..." | not b ]
    renderSimpleErrorMessage IncompleteExhaustivityCheck =
      paras [ line "An exhaustivity check was abandoned due to too many possible cases."
            , line "You may want to decompose your data types into smaller types."
            ]

    renderSimpleErrorMessage (UnusedImport mn qualifier) =
      let
        mark = markCode . runModuleName
        unqualified = "The import of " <> mark mn <> " is redundant"
        msg' q = "The qualified import of " <> mark mn <> " as " <> mark q <> " is redundant"
        msg = maybe unqualified msg'
      in line $ msg qualifier

    renderSimpleErrorMessage msg@(UnusedExplicitImport mn names _ _) =
      paras [ line $ "The import of module " <> markCode (runModuleName mn) <> " contains the following unused references:"
            , indent $ paras $ map (line . markCode . runName . Qualified Nothing) names
            , line "It could be replaced with:"
            , indent $ line $ markCode $ showSuggestion msg ]

    renderSimpleErrorMessage msg@(UnusedDctorImport mn name _ _) =
      paras [line $ "The import of type " <> markCode (runProperName name)
                    <> " from module " <> markCode (runModuleName mn) <> " includes data constructors but only the type is used"
            , line "It could be replaced with:"
            , indent $ line $ markCode $ showSuggestion msg ]

    renderSimpleErrorMessage msg@(UnusedDctorExplicitImport mn name names _ _) =
      paras [ line $ "The import of type " <> markCode (runProperName name)
                     <> " from module " <> markCode (runModuleName mn) <> " includes the following unused data constructors:"
            , indent $ paras $ map (line . markCode . runProperName) names
            , line "It could be replaced with:"
            , indent $ line $ markCode $ showSuggestion msg ]

    renderSimpleErrorMessage (DuplicateSelectiveImport name) =
      line $ "There is an existing import of " <> markCode (runModuleName name) <> ", consider merging the import lists"

    renderSimpleErrorMessage (DuplicateImport name imp qual) =
      line $ "Duplicate import of " <> markCode (prettyPrintImport name imp qual)

    renderSimpleErrorMessage (DuplicateImportRef name) =
      line $ "Import list contains multiple references to " <> printName (Qualified Nothing name)

    renderSimpleErrorMessage (DuplicateExportRef name) =
      line $ "Export list contains multiple references to " <> printName (Qualified Nothing name)

    renderSimpleErrorMessage (IntOutOfRange value backend lo hi) =
      paras [ line $ "Integer value " <> markCode (T.pack (show value)) <> " is out of range for the " <> backend <> " backend."
            , line $ "Acceptable values fall within the range " <> markCode (T.pack (show lo)) <> " to " <> markCode (T.pack (show hi)) <> " (inclusive)." ]

    renderSimpleErrorMessage msg@(ImplicitQualifiedImport importedModule asModule _) =
      paras [ line $ "Module " <> markCode (runModuleName importedModule) <> " was imported as " <> markCode (runModuleName asModule) <> " with unspecified imports."
            , line $ "As there are multiple modules being imported as " <> markCode (runModuleName asModule) <> ", consider using the explicit form:"
            , indent $ line $ markCode $ showSuggestion msg
            ]
    renderSimpleErrorMessage msg@(ImplicitQualifiedImportReExport importedModule asModule _) =
      paras [ line $ "Module " <> markCode (runModuleName importedModule) <> " was imported as " <> markCode (runModuleName asModule) <> " with unspecified imports."
            , line "As this module is being re-exported, consider using the explicit form:"
            , indent $ line $ markCode $ showSuggestion msg
            ]

    renderSimpleErrorMessage msg@(ImplicitImport mn _) =
      paras [ line $ "Module " <> markCode (runModuleName mn) <> " has unspecified imports, consider using the explicit form: "
            , indent $ line $ markCode $ showSuggestion msg
            ]

    renderSimpleErrorMessage msg@(HidingImport mn _) =
      paras [ line $ "Module " <> markCode (runModuleName mn) <> " has unspecified imports, consider using the inclusive form: "
            , indent $ line $ markCode $ showSuggestion msg
            ]

    renderSimpleErrorMessage (CaseBinderLengthDiffers l bs) =
      paras [ line "Binder list length differs in case alternative:"
            , indent $ line $ T.intercalate ", " $ fmap prettyPrintBinderAtom bs
            , line $ "Expecting " <> T.pack (show l) <> " binder" <> (if l == 1 then "" else "s") <> "."
            ]

    renderSimpleErrorMessage IncorrectAnonymousArgument =
      line "An anonymous function argument appears in an invalid context."

    renderSimpleErrorMessage (InvalidOperatorInBinder op fn) =
      paras [ line $ "Operator " <> markCode (showQualified showOp op) <> " cannot be used in a pattern as it is an alias for function " <> showQualified showIdent fn <> "."
            , line "Only aliases for data constructors may be used in patterns."
            ]

    renderSimpleErrorMessage (CannotGeneralizeRecursiveFunction ident ty) =
      paras [ line $ "Unable to generalize the type of the recursive function " <> markCode (showIdent ident) <> "."
            , line $ "The inferred type of " <> markCode (showIdent ident) <> " was:"
            , markCodeBox $ indent $ prettyType ty
            , line "Try adding a type signature."
            ]

    renderSimpleErrorMessage (CannotDeriveNewtypeForData tyName) =
      paras [ line $ "Cannot derive an instance of the " <> markCode "Newtype" <> " class for non-newtype " <> markCode (runProperName tyName) <> "."
            ]

    renderSimpleErrorMessage (ExpectedWildcard tyName) =
      paras [ line $ "Expected a type wildcard (_) when deriving an instance for " <> markCode (runProperName tyName) <> "."
            ]

    renderSimpleErrorMessage (CannotUseBindWithDo name) =
      paras [ line $ "The name " <> markCode (showIdent name) <> " cannot be brought into scope in a do notation block, since do notation uses the same name."
            ]

    renderSimpleErrorMessage (ClassInstanceArityMismatch dictName className expected actual) =
      paras [ line $ "The type class " <> markCode (showQualified runProperName className) <>
                     " expects " <> T.pack (show expected) <> " " <> argsMsg <> "."
            , line $ "But the instance" <> prettyPrintPlainIdent dictName <> mismatchMsg <> T.pack (show actual) <> "."
            ]
        where
          mismatchMsg = if actual > expected then " provided " else " only provided "
          argsMsg = if expected > 1 then "arguments" else "argument"

    renderSimpleErrorMessage (UserDefinedWarning msgTy) =
      let msg = fromMaybe (prettyType msgTy) (toTypelevelString msgTy) in
      paras [ line "A custom warning occurred while solving type class constraints:"
            , indent msg
            ]

    renderSimpleErrorMessage (UnusableDeclaration ident unexplained) =
      paras $
        [ line $ "The declaration " <> markCode (showIdent ident) <> " contains arguments that couldn't be determined."
        ] <>

        case unexplained of
          [required] ->
            [ line $ "These arguments are: { " <> T.intercalate ", " required <> " }"
            ]

          options  ->
            [ line "To fix this, one of the following sets of variables must be determined:"
            , Box.moveRight 2 . Box.vsep 0 Box.top $
                map (\set -> line $ "{ " <> T.intercalate ", " set <> " }") options
            ]

    renderSimpleErrorMessage (CannotDefinePrimModules mn) =
      paras
        [ line $ "The module name " <> markCode (runModuleName mn) <> " is in the Prim namespace."
        , line "The Prim namespace is reserved for compiler-defined terms."
        ]

    renderSimpleErrorMessage (MixedAssociativityError opsWithAssoc) =
      paras
        [ line "Cannot parse an expression that uses operators of the same precedence but mixed associativity:"
        , indent $ paras $ map (\(name, assoc) -> line $ markCode (showQualified showOp name) <> " is " <> markCode (T.pack (showAssoc assoc))) (NEL.toList opsWithAssoc)
        , line "Use parentheses to resolve this ambiguity."
        ]

    renderSimpleErrorMessage (NonAssociativeError ops) =
      if NEL.length ops == 1
        then
          paras
            [ line $ "Cannot parse an expression that uses multiple instances of the non-associative operator " <> markCode (showQualified showOp (NEL.head ops)) <> "."
            , line "Use parentheses to resolve this ambiguity."
            ]
        else
          paras
            [ line "Cannot parse an expression that uses multiple non-associative operators of the same precedence:"
            , indent $ paras $ map (line . markCode . showQualified showOp) (NEL.toList ops)
            , line "Use parentheses to resolve this ambiguity."
            ]

    renderSimpleErrorMessage (QuantificationCheckFailureInKind var) =
      paras
        [ line $ "Cannot generalize the kind of type variable " <> markCode var <> " since it would not be well-scoped."
        , line "Try adding a kind annotation."
        ]

    renderSimpleErrorMessage (QuantificationCheckFailureInType us ty) =
      let unks =
            fmap (\u -> Box.hsep 1 Box.top [ "where"
                                           , markCodeBox (prettyType (srcTUnknown u))
                                           , "is an unknown kind."
                                           ]) us
      in paras
           [ line "Cannot unambiguously generalize kinds appearing in the elaborated type:"
           , indent $ markCodeBox $ typeAsBox prettyDepth ty
           , paras unks
           , line "Try adding additional kind signatures or polymorphic kind variables."
           ]

    renderSimpleErrorMessage (VisibleQuantificationCheckFailureInType var) =
      paras
        [ line $ "Visible dependent quantification of type variable " <> markCode var <> " is not supported."
        , line "If you would like this feature supported, please bother Liam Goodacre (@LiamGoodacre)."
        ]

    renderSimpleErrorMessage (UnsupportedTypeInKind ty) =
      paras
        [ line "The type:"
        , indent $ markCodeBox $ prettyType ty
        , line "is not supported in kinds."
        ]

    renderSimpleErrorMessage (RoleMismatch var inferred declared) =
      paras
        [ line $ "Role mismatch for the type parameter " <> markCode var <> ":"
        , indent . line $
            "The annotation says " <> markCode (displayRole declared) <>
            " but the role " <> markCode (displayRole inferred) <>
            " is required."
        ]

    renderSimpleErrorMessage (InvalidCoercibleInstanceDeclaration tys) =
      paras
        [ line "Invalid type class instance declaration for"
        , markCodeBox $ indent $ Box.hsep 1 Box.left
            [ line (showQualified runProperName C.Coercible)
            , Box.vcat Box.left (map prettyTypeAtom tys)
            ]
        , line "Instance declarations of this type class are disallowed."
        ]

    renderSimpleErrorMessage UnsupportedRoleDeclaration =
      line "Role declarations are only supported for data types, not for type synonyms nor type classes."

    renderSimpleErrorMessage (RoleDeclarationArityMismatch name expected actual) =
      line $ T.intercalate " "
        [ "The type"
        , markCode (runProperName name)
        , "expects"
        , T.pack (show expected)
        , if expected == 1 then "argument" else "arguments"
        , "but its role declaration lists"
            <> if actual > expected then "" else " only"
        , T.pack (show actual)
        , if actual > 1 then "roles" else "role"
        ] <> "."

    renderSimpleErrorMessage (DuplicateRoleDeclaration name) =
      line $ "Duplicate role declaration for " <> markCode (runProperName name) <> "."

    renderHint :: ErrorMessageHint -> Box.Box -> Box.Box
    renderHint (ErrorUnifyingTypes t1@RCons{} t2@RCons{}) detail =
      let (row1Box, row2Box) = printRows t1 t2
      in paras [ detail
            , Box.hsep 1 Box.top [ line "while trying to match type"
                                 , row1Box
                                 ]
            , Box.moveRight 2 $ Box.hsep 1 Box.top [ line "with type"
                                                   , row2Box
                                                   ]
            ]
    renderHint (ErrorUnifyingTypes t1 t2) detail =
      paras [ detail
            , Box.hsep 1 Box.top [ line "while trying to match type"
                                 , markCodeBox $ typeAsBox prettyDepth t1
                                 ]
            , Box.moveRight 2 $ Box.hsep 1 Box.top [ line "with type"
                                                   , markCodeBox $ typeAsBox prettyDepth t2
                                                   ]
            ]
    renderHint (ErrorInExpression expr) detail =
      paras [ detail
            , Box.hsep 1 Box.top [ Box.text "in the expression"
                                 , markCodeBox $ markCodeBox $ prettyPrintValue prettyDepth expr
                                 ]
            ]
    renderHint (ErrorInModule mn) detail =
      paras [ line $ "in module " <> markCode (runModuleName mn)
            , detail
            ]
    renderHint (ErrorInSubsumption t1 t2) detail =
      paras [ detail
            , Box.hsep 1 Box.top [ line "while checking that type"
                                 , markCodeBox $ typeAsBox prettyDepth t1
                                 ]
            , Box.moveRight 2 $ Box.hsep 1 Box.top [ line "is at least as general as type"
                                                   , markCodeBox $ typeAsBox prettyDepth t2
                                                   ]
            ]
    renderHint (ErrorInInstance nm ts) detail =
      paras [ detail
            , line "in type class instance"
            , markCodeBox $ indent $ Box.hsep 1 Box.top
               [ line $ showQualified runProperName nm
               , Box.vcat Box.left (map (typeAtomAsBox prettyDepth) ts)
               ]
            ]
    renderHint (ErrorCheckingKind ty kd) detail =
      paras [ detail
            , Box.hsep 1 Box.top [ line "while checking that type"
                                 , markCodeBox $ typeAsBox prettyDepth ty
                                 ]
            , Box.moveRight 2 $ Box.hsep 1 Box.top [ line "has kind"
                                                   , markCodeBox $ typeAsBox prettyDepth kd
                                                   ]
            ]
    renderHint (ErrorInferringKind ty) detail =
      paras [ detail
            , Box.hsep 1 Box.top [ line "while inferring the kind of"
                                 , markCodeBox $ typeAsBox prettyDepth ty
                                 ]
            ]
    renderHint ErrorCheckingGuard detail =
      paras [ detail
            , line "while checking the type of a guard clause"
            ]
    renderHint (ErrorInferringType expr) detail =
      paras [ detail
            , Box.hsep 1 Box.top [ line "while inferring the type of"
                                 , markCodeBox $ prettyPrintValue prettyDepth expr
                                 ]
            ]
    renderHint (ErrorCheckingType expr ty) detail =
      paras [ detail
            , Box.hsep 1 Box.top [ line "while checking that expression"
                                 , markCodeBox $ prettyPrintValue prettyDepth expr
                                 ]
            , Box.moveRight 2 $ Box.hsep 1 Box.top [ line "has type"
                                                   , markCodeBox $ typeAsBox prettyDepth ty
                                                   ]
            ]
    renderHint (ErrorCheckingAccessor expr prop) detail =
      paras [ detail
            , Box.hsep 1 Box.top [ line "while checking type of property accessor"
                                 , markCodeBox $ prettyPrintValue prettyDepth (Accessor prop expr)
                                 ]
            ]
    renderHint (ErrorInApplication f t a) detail =
      paras [ detail
            , Box.hsep 1 Box.top [ line "while applying a function"
                                 , markCodeBox $ prettyPrintValue prettyDepth f
                                 ]
            , Box.moveRight 2 $ Box.hsep 1 Box.top [ line "of type"
                                                   , markCodeBox $ typeAsBox prettyDepth t
                                                   ]
            , Box.moveRight 2 $ Box.hsep 1 Box.top [ line "to argument"
                                                   , markCodeBox $ prettyPrintValue prettyDepth a
                                                   ]
            ]
    renderHint (ErrorInDataConstructor nm) detail =
      paras [ detail
            , line $ "in data constructor " <> markCode (runProperName nm)
            ]
    renderHint (ErrorInTypeConstructor nm) detail =
      paras [ detail
            , line $ "in type constructor " <> markCode (runProperName nm)
            ]
    renderHint (ErrorInBindingGroup nms) detail =
      paras [ detail
            , line $ "in binding group " <> T.intercalate ", " (NEL.toList (fmap showIdent nms))
            ]
    renderHint (ErrorInDataBindingGroup nms) detail =
      paras [ detail
            , line $ "in data binding group " <> T.intercalate ", " (map runProperName nms)
            ]
    renderHint (ErrorInTypeSynonym name) detail =
      paras [ detail
            , line $ "in type synonym " <> markCode (runProperName name)
            ]
    renderHint (ErrorInValueDeclaration n) detail =
      paras [ detail
            , line $ "in value declaration " <> markCode (showIdent n)
            ]
    renderHint (ErrorInTypeDeclaration n) detail =
      paras [ detail
            , line $ "in type declaration for " <> markCode (showIdent n)
            ]
    renderHint (ErrorInTypeClassDeclaration name) detail =
      paras [ detail
            , line $ "in type class declaration for " <> markCode (runProperName name)
            ]
    renderHint (ErrorInKindDeclaration name) detail =
      paras [ detail
            , line $ "in kind declaration for " <> markCode (runProperName name)
            ]
    renderHint (ErrorInRoleDeclaration name) detail =
      paras [ detail
            , line $ "in role declaration for " <> markCode (runProperName name)
            ]
    renderHint (ErrorInForeignImport nm) detail =
      paras [ detail
            , line $ "in foreign import " <> markCode (showIdent nm)
            ]
    renderHint (ErrorSolvingConstraint (Constraint _ nm _ ts _)) detail =
      paras [ detail
            , line "while solving type class constraint"
            , markCodeBox $ indent $ Box.hsep 1 Box.left
                [ line (showQualified runProperName nm)
                , Box.vcat Box.left (map (typeAtomAsBox prettyDepth) ts)
                ]
            ]
    renderHint (MissingConstructorImportForCoercible name) detail =
      paras
        [ detail
        , Box.moveUp 1 $ Box.moveRight 2 $ line $ "Solving this instance requires the newtype constructor " <> markCode (showQualified runProperName name) <> " to be in scope."
        ]
    renderHint (PositionedError srcSpan) detail =
      paras [ line $ "at " <> displaySourceSpan relPath (NEL.head srcSpan)
            , detail
            ]

    printRow :: (Int -> Type a -> Box.Box) -> Type a -> Box.Box
    printRow f t = markCodeBox $ indent $ f prettyDepth t

    -- If both rows are not empty, print them as diffs
    -- If verbose print all rows else only print unique rows
    printRows :: Type a -> Type a -> (Box.Box, Box.Box)
    printRows r1 r2 = case (full, r1, r2) of
      (True, _ , _) -> (printRow typeAsBox r1, printRow typeAsBox r2)

      (_, RCons{}, RCons{}) ->
        let (sorted1, sorted2) = filterRows (rowToList r1) (rowToList r2)
        in (printRow typeDiffAsBox sorted1, printRow typeDiffAsBox sorted2)

      (_, _, _) -> (printRow typeAsBox r1, printRow typeAsBox r2)


    -- Keep the unique labels only
    filterRows :: ([RowListItem a], Type a) -> ([RowListItem a], Type a) -> (Type a, Type a)
    filterRows (s1, r1) (s2, r2) =
         let sort' = sortOn $ \(RowListItem _ name ty) -> (name, ty)
             notElem' s (RowListItem _ name ty) = all (\(RowListItem _ name' ty') -> name /= name' || not (eqType ty ty')) s
             unique1 = filter (notElem' s2) s1
             unique2 = filter (notElem' s1) s2
          in ( rowFromList (sort' unique1, r1)
             , rowFromList (sort' unique2, r2)
             )

    renderContext :: Context -> [Box.Box]
    renderContext [] = []
    renderContext ctx =
      [ line "in the following context:"
      , indent $ paras
          [ Box.hcat Box.left [ Box.text (T.unpack (showIdent ident) ++ " :: ")
                              , markCodeBox $ typeAsBox prettyDepth ty'
                              ]
          | (ident, ty') <- take 5 ctx
          ]
      ]

    printName :: Qualified Name -> Text
    printName qn = nameType (disqualify qn) <> " " <> markCode (runName qn)

    nameType :: Name -> Text
    nameType (IdentName _) = "value"
    nameType (ValOpName _) = "operator"
    nameType (TyName _) = "type"
    nameType (TyOpName _) = "type operator"
    nameType (DctorName _) = "data constructor"
    nameType (TyClassName _) = "type class"
    nameType (ModName _) = "module"

    runName :: Qualified Name -> Text
    runName (Qualified mn (IdentName name)) =
      showQualified showIdent (Qualified mn name)
    runName (Qualified mn (ValOpName op)) =
      showQualified showOp (Qualified mn op)
    runName (Qualified mn (TyName name)) =
      showQualified runProperName (Qualified mn name)
    runName (Qualified mn (TyOpName op)) =
      showQualified showOp (Qualified mn op)
    runName (Qualified mn (DctorName name)) =
      showQualified runProperName (Qualified mn name)
    runName (Qualified mn (TyClassName name)) =
      showQualified runProperName (Qualified mn name)
    runName (Qualified Nothing (ModName name)) =
      runModuleName name
    runName (Qualified _ ModName{}) =
      internalError "qualified ModName in runName"

  prettyDepth :: Int
  prettyDepth | full = 1000
              | otherwise = 3

  prettyType :: Type a -> Box.Box
  prettyType = prettyTypeWithDepth prettyDepth

  prettyTypeWithDepth :: Int -> Type a -> Box.Box
  prettyTypeWithDepth depth
    | full = typeAsBox depth
    | otherwise = typeAsBox depth . eraseForAllKindAnnotations . eraseKindApps

  prettyTypeAtom :: Type a -> Box.Box
  prettyTypeAtom
    | full = typeAtomAsBox prettyDepth
    | otherwise = typeAtomAsBox prettyDepth . eraseForAllKindAnnotations . eraseKindApps

  levelText :: Text
  levelText = case level of
    Error -> "error"
    Warning -> "warning"

  paras :: [Box.Box] -> Box.Box
  paras = Box.vcat Box.left

  -- | Simplify an error message
  simplifyErrorMessage :: ErrorMessage -> ErrorMessage
  simplifyErrorMessage (ErrorMessage hints simple) = ErrorMessage (simplifyHints hints) simple
    where
    -- Take the last instance of each "hint category"
    simplifyHints :: [ErrorMessageHint] -> [ErrorMessageHint]
    simplifyHints = reverse . nubBy categoriesEqual . stripRedundantHints simple . reverse

    -- Don't remove hints in the "other" category
    categoriesEqual :: ErrorMessageHint -> ErrorMessageHint -> Bool
    categoriesEqual x y =
      case (hintCategory x, hintCategory y) of
        (OtherHint, _) -> False
        (_, OtherHint) -> False
        (c1, c2) -> c1 == c2

    -- | See https://github.com/purescript/purescript/issues/1802
    stripRedundantHints :: SimpleErrorMessage -> [ErrorMessageHint] -> [ErrorMessageHint]
    stripRedundantHints ExprDoesNotHaveType{} = stripFirst isCheckHint
      where
      isCheckHint ErrorCheckingType{} = True
      isCheckHint _ = False
    stripRedundantHints TypesDoNotUnify{} = stripFirst isUnifyHint
      where
      isUnifyHint ErrorUnifyingTypes{} = True
      isUnifyHint _ = False
    stripRedundantHints (NoInstanceFound (Constraint _ C.Coercible _ args _) _) = filter (not . isSolverHint)
      where
      isSolverHint (ErrorSolvingConstraint (Constraint _ C.Coercible _ args' _)) = args == args'
      isSolverHint _ = False
    stripRedundantHints NoInstanceFound{} = stripFirst isSolverHint
      where
      isSolverHint ErrorSolvingConstraint{} = True
      isSolverHint _ = False
    stripRedundantHints _ = id

    stripFirst :: (ErrorMessageHint -> Bool) -> [ErrorMessageHint] -> [ErrorMessageHint]
    stripFirst p (PositionedError pos : hs) = PositionedError pos : stripFirst p hs
    stripFirst p (ErrorInModule mn    : hs) = ErrorInModule mn    : stripFirst p hs
    stripFirst p (hint                : hs)
      | p hint = hs
      | otherwise = hint : hs
    stripFirst _ [] = []

  hintCategory :: ErrorMessageHint -> HintCategory
  hintCategory ErrorCheckingType{}                  = ExprHint
  hintCategory ErrorInferringType{}                 = ExprHint
  hintCategory ErrorInExpression{}                  = ExprHint
  hintCategory ErrorUnifyingTypes{}                 = CheckHint
  hintCategory ErrorInSubsumption{}                 = CheckHint
  hintCategory ErrorInApplication{}                 = CheckHint
  hintCategory ErrorCheckingKind{}                  = CheckHint
  hintCategory ErrorSolvingConstraint{}             = SolverHint
  hintCategory PositionedError{}                    = PositionHint
  hintCategory _                                    = OtherHint

  prettyPrintPlainIdent :: Ident -> Text
  prettyPrintPlainIdent ident =
    if isPlainIdent ident
    then " " <> markCode (showIdent ident)
    else ""

  prettyInstanceName :: Qualified (Either SourceType Ident) -> Box.Box
  prettyInstanceName = \case
    Qualified maybeMn (Left ty) ->
      "instance "
        Box.<> (case maybeMn of
                  Just mn -> "in module "
                    Box.<> line (markCode $ runModuleName mn)
                    Box.<> " "
                  Nothing -> Box.nullBox)
        Box.<> "with type "
        Box.<> markCodeBox (prettyType ty)
        Box.<> " "
        Box.<> (line . displayStartEndPos . fst $ getAnnForType ty)
    Qualified mn (Right inst) -> line . markCode . showQualified showIdent $ Qualified mn inst

-- Pretty print and export declaration
prettyPrintExport :: DeclarationRef -> Text
prettyPrintExport (TypeRef _ pn _) = runProperName pn
prettyPrintExport ref =
  fromMaybe
    (internalError "prettyPrintRef returned Nothing in prettyPrintExport")
    (prettyPrintRef ref)

prettyPrintImport :: ModuleName -> ImportDeclarationType -> Maybe ModuleName -> Text
prettyPrintImport mn idt qual =
  let i = case idt of
            Implicit -> runModuleName mn
            Explicit refs -> runModuleName mn <> " (" <> T.intercalate ", " (mapMaybe prettyPrintRef refs) <> ")"
            Hiding refs -> runModuleName mn <> " hiding (" <> T.intercalate ", " (mapMaybe prettyPrintRef refs) <> ")"
  in i <> maybe "" (\q -> " as " <> runModuleName q) qual

prettyPrintRef :: DeclarationRef -> Maybe Text
prettyPrintRef (TypeRef _ pn Nothing) =
  Just $ runProperName pn <> "(..)"
prettyPrintRef (TypeRef _ pn (Just [])) =
  Just $ runProperName pn
prettyPrintRef (TypeRef _ pn (Just dctors)) =
  Just $ runProperName pn <> "(" <> T.intercalate ", " (map runProperName dctors) <> ")"
prettyPrintRef (TypeOpRef _ op) =
  Just $ "type " <> showOp op
prettyPrintRef (ValueRef _ ident) =
  Just $ showIdent ident
prettyPrintRef (ValueOpRef _ op) =
  Just $ showOp op
prettyPrintRef (TypeClassRef _ pn) =
  Just $ "class " <> runProperName pn
prettyPrintRef (TypeInstanceRef _ ident UserNamed) =
  Just $ showIdent ident
prettyPrintRef (TypeInstanceRef _ _ CompilerNamed) =
  Nothing
prettyPrintRef (ModuleRef _ name) =
  Just $ "module " <> runModuleName name
prettyPrintRef ReExportRef{} =
  Nothing

prettyPrintKindSignatureFor :: KindSignatureFor -> Text
prettyPrintKindSignatureFor DataSig = "data"
prettyPrintKindSignatureFor NewtypeSig = "newtype"
prettyPrintKindSignatureFor TypeSynonymSig = "type"
prettyPrintKindSignatureFor ClassSig = "class"

prettyPrintSuggestedTypeSimplified :: Type a -> String
prettyPrintSuggestedTypeSimplified = prettyPrintSuggestedType . eraseForAllKindAnnotations . eraseKindApps

-- | Pretty print multiple errors
prettyPrintMultipleErrors :: PPEOptions -> MultipleErrors -> String
prettyPrintMultipleErrors ppeOptions = unlines . map renderBox . prettyPrintMultipleErrorsBox ppeOptions

-- | Pretty print multiple warnings
prettyPrintMultipleWarnings :: PPEOptions -> MultipleErrors -> String
prettyPrintMultipleWarnings ppeOptions = unlines . map renderBox . prettyPrintMultipleWarningsBox ppeOptions

-- | Pretty print warnings as a Box
prettyPrintMultipleWarningsBox :: PPEOptions -> MultipleErrors -> [Box.Box]
prettyPrintMultipleWarningsBox ppeOptions = prettyPrintMultipleErrorsWith (ppeOptions { ppeLevel = Warning }) "Warning found:" "Warning"

-- | Pretty print errors as a Box
prettyPrintMultipleErrorsBox :: PPEOptions -> MultipleErrors -> [Box.Box]
prettyPrintMultipleErrorsBox ppeOptions = prettyPrintMultipleErrorsWith (ppeOptions { ppeLevel = Error }) "Error found:" "Error"

prettyPrintMultipleErrorsWith :: PPEOptions -> String -> String -> MultipleErrors -> [Box.Box]
prettyPrintMultipleErrorsWith ppeOptions intro _ (MultipleErrors [e]) =
  let result = prettyPrintSingleError ppeOptions e
  in [ Box.vcat Box.left [ Box.text intro
                         , result
                         ]
     ]
prettyPrintMultipleErrorsWith ppeOptions _ intro (MultipleErrors es) =
  let result = map (prettyPrintSingleError ppeOptions) es
  in concat $ zipWith withIntro [1 :: Int ..] result
  where
  withIntro i err = [ Box.text (intro ++ " " ++ show i ++ " of " ++ show (length es) ++ ":")
                    , Box.moveRight 2 err
                    ]

-- | Pretty print a Parsec ParseError as a Box
prettyPrintParseError :: P.ParseError -> Box.Box
prettyPrintParseError = prettyPrintParseErrorMessages "or" "unknown parse error" "expecting" "unexpected" "end of input" . PE.errorMessages

-- | Pretty print 'ParseError' detail messages.
--
-- Adapted from 'Text.Parsec.Error.showErrorMessages'.
-- See <https://github.com/aslatter/parsec/blob/v3.1.9/Text/Parsec/Error.hs#L173>.
prettyPrintParseErrorMessages :: String -> String -> String -> String -> String -> [Message] -> Box.Box
prettyPrintParseErrorMessages msgOr msgUnknown msgExpecting msgUnExpected msgEndOfInput msgs
  | null msgs = Box.text msgUnknown
  | otherwise = Box.vcat Box.left $ map Box.text $ clean [showSysUnExpect,showUnExpect,showExpect,showMessages]

  where
  (sysUnExpect,msgs1) = span (SysUnExpect "" ==) msgs
  (unExpect,msgs2)    = span (UnExpect    "" ==) msgs1
  (expect,messages)   = span (Expect      "" ==) msgs2

  showExpect      = showMany msgExpecting expect
  showUnExpect    = showMany msgUnExpected unExpect
  showSysUnExpect | not (null unExpect) ||
                    null sysUnExpect = ""
                  | null firstMsg    = msgUnExpected ++ " " ++ msgEndOfInput
                  | otherwise        = msgUnExpected ++ " " ++ firstMsg
    where
    firstMsg  = PE.messageString (head sysUnExpect)

  showMessages      = showMany "" messages

  -- helpers
  showMany pre msgs' = case clean (map PE.messageString msgs') of
                         [] -> ""
                         ms | null pre  -> commasOr ms
                            | otherwise -> pre ++ " " ++ commasOr ms

  commasOr []       = ""
  commasOr [m]      = m
  commasOr ms       = commaSep (init ms) ++ " " ++ msgOr ++ " " ++ last ms

  commaSep          = separate ", " . clean

  separate   _ []     = ""
  separate   _ [m]    = m
  separate sep (m:ms) = m ++ sep ++ separate sep ms

  clean             = ordNub . filter (not . null)

-- | Indent to the right, and pad on top and bottom.
indent :: Box.Box -> Box.Box
indent = Box.moveUp 1 . Box.moveDown 1 . Box.moveRight 2

line :: Text -> Box.Box
line = Box.text . T.unpack

lineS :: String -> Box.Box
lineS = Box.text

renderBox :: Box.Box -> String
renderBox = unlines
            . map (dropWhileEnd isSpace)
            . dropWhile whiteSpace
            . dropWhileEnd whiteSpace
            . lines
            . Box.render
  where
  whiteSpace = all isSpace

toTypelevelString :: Type a -> Maybe Box.Box
toTypelevelString (TypeLevelString _ s) =
  Just . Box.text $ decodeStringWithReplacement s
toTypelevelString (TypeApp _ (TypeConstructor _ f) x)
  | f == primSubName C.typeError "Text" = toTypelevelString x
toTypelevelString (TypeApp _ (TypeConstructor _ f) x)
  | f == primSubName C.typeError "Quote" = Just (typeAsBox maxBound x)
toTypelevelString (TypeApp _ (TypeConstructor _ f) (TypeLevelString _ x))
  | f == primSubName C.typeError "QuoteLabel" = Just . line . prettyPrintLabel . Label $ x
toTypelevelString (TypeApp _ (TypeApp _ (TypeConstructor _ f) x) ret)
  | f == primSubName C.typeError "Beside" =
    (Box.<>) <$> toTypelevelString x <*> toTypelevelString ret
toTypelevelString (TypeApp _ (TypeApp _ (TypeConstructor _ f) x) ret)
  | f == primSubName C.typeError "Above" =
    (Box.//) <$> toTypelevelString x <*> toTypelevelString ret
toTypelevelString _ = Nothing

-- | Rethrow an error with a more detailed error message in the case of failure
rethrow :: (MonadError e m) => (e -> e) -> m a -> m a
rethrow f = flip catchError (throwError . f)

reifyErrors :: (MonadError e m) => m a -> m (Either e a)
reifyErrors ma = catchError (fmap Right ma) (return . Left)

reflectErrors :: (MonadError e m) => m (Either e a) -> m a
reflectErrors ma = ma >>= either throwError return

warnAndRethrow :: (MonadError e m, MonadWriter e m) => (e -> e) -> m a -> m a
warnAndRethrow f = rethrow f . censor f

-- | Rethrow an error with source position information
rethrowWithPosition :: (MonadError MultipleErrors m) => SourceSpan -> m a -> m a
rethrowWithPosition pos = rethrow (onErrorMessages (withPosition pos))

warnWithPosition :: (MonadWriter MultipleErrors m) => SourceSpan -> m a -> m a
warnWithPosition pos = censor (onErrorMessages (withPosition pos))

warnAndRethrowWithPosition :: (MonadError MultipleErrors m, MonadWriter MultipleErrors m) => SourceSpan -> m a -> m a
warnAndRethrowWithPosition pos = rethrowWithPosition pos . warnWithPosition pos

withPosition :: SourceSpan -> ErrorMessage -> ErrorMessage
withPosition NullSourceSpan err = err
withPosition pos (ErrorMessage hints se) = ErrorMessage (positionedError pos : hints) se

withoutPosition :: ErrorMessage -> ErrorMessage
withoutPosition (ErrorMessage hints se) = ErrorMessage (filter go hints) se
  where
  go (PositionedError _) = False
  go _ = True

positionedError :: SourceSpan -> ErrorMessageHint
positionedError = PositionedError . pure

filterErrors :: (ErrorMessage -> Bool) -> MultipleErrors -> MultipleErrors
filterErrors f = MultipleErrors . filter f . runMultipleErrors

-- | Runs a computation listening for warnings and then escalating any warnings
-- that match the predicate to error status.
escalateWarningWhen
  :: (MonadWriter MultipleErrors m, MonadError MultipleErrors m)
  => (ErrorMessage -> Bool)
  -> m a
  -> m a
escalateWarningWhen isError ma = do
  (a, w) <- censor (const mempty) $ listen ma
  let (errors, warnings) = partition isError (runMultipleErrors w)
  tell $ MultipleErrors warnings
  unless (null errors) $ throwError $ MultipleErrors errors
  return a

-- | Collect errors in in parallel
parU
  :: forall m a b
   . MonadError MultipleErrors m
  => [a]
  -> (a -> m b)
  -> m [b]
parU xs f =
    forM xs (withError . f) >>= collectErrors
  where
    withError :: m b -> m (Either MultipleErrors b)
    withError u = catchError (Right <$> u) (return . Left)

    collectErrors :: [Either MultipleErrors b] -> m [b]
    collectErrors es = case partitionEithers es of
      ([], rs) -> return rs
      (errs, _) -> throwError $ fold errs

internalCompilerError
  :: (MonadError MultipleErrors m, GHC.Stack.HasCallStack)
  => Text
  -> m a
internalCompilerError =
  throwError
    . errorMessage
    . InternalCompilerError (T.pack (GHC.Stack.prettyCallStack GHC.Stack.callStack))<|MERGE_RESOLUTION|>--- conflicted
+++ resolved
@@ -705,11 +705,7 @@
       paras [ line $ "In the FFI module for " <> markCode (runModuleName mn) <> ":"
             , indent . paras $
                 [ line $ "The identifier " <> markCode ident <> " contains a prime (" <> markCode "'" <> ")."
-<<<<<<< HEAD
-                , line $ "Primes are not allowed in identifiers exported from FFI modules."
-=======
-                , line "Primes in identifiers exported from FFI modules are deprecated and won’t be supported in the future."
->>>>>>> 6b05869d
+                , line "Primes are not allowed in identifiers exported from FFI modules."
                 ]
             ]
     renderSimpleErrorMessage (DeprecatedFFICommonJSModule mn path) =
