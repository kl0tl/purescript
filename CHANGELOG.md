--- conflicted
+++ resolved
@@ -31,11 +31,8 @@
 
 Internal:
 
-<<<<<<< HEAD
 * Upgrade tests Bower dependencies (#4041, @kl0tl)
-=======
 * Remove unused Data.Foldable.foldr import (#4042, @kl0tl)
->>>>>>> cc230327
 
 ## v0.14.0
 
